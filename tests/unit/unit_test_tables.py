from __future__ import absolute_import
from __future__ import division
from __future__ import print_function
from __future__ import unicode_literals
from builtins import str

from backports import csv
import io
import math
import os
import sys
import tempfile
from builtins import zip
from mock import MagicMock
from nose.tools import assert_raises, assert_equals, assert_not_equals, raises, assert_false, assert_not_in, assert_sequence_equal
from nose import SkipTest
import unit

try:
    import pandas as pd
    pandas_found = False
except ImportError:
    pandas_found = True

from nose.tools import raises, assert_equals
import unit
import synapseclient
from synapseclient import Entity
from synapseclient.exceptions import SynapseError
from synapseclient.entity import split_entity_namespaces
from synapseclient.table import Column, Schema, CsvFileTable, TableQueryResult, cast_values, \
     as_table_columns, Table, RowSet, SelectColumn, EntityViewSchema, RowSetTable, Row, PartialRow, PartialRowset
from mock import patch
from collections import OrderedDict
from .unit_utils import StringIOContextManager
def setup(module):
    print('\n')
    print('~' * 60)
    print(os.path.basename(__file__))
    print('~' * 60)
    module.syn = unit.syn


def test_cast_values():
    selectColumns = [{'id': '353',
                      'name': 'name',
                      'columnType': 'STRING'},
                     {'id': '354',
                      'name': 'foo',
                      'columnType': 'STRING'},
                     {'id': '355',
                      'name': 'x',
                      'columnType': 'DOUBLE'},
                     {'id': '356',
                      'name': 'n',
                      'columnType': 'INTEGER'},
                     {'id': '357',
                      'name': 'bonk',
                      'columnType': 'BOOLEAN'}]

    row = ('Finklestein', 'bat', '3.14159', '65535', 'true')
    assert cast_values(row, selectColumns)==['Finklestein', 'bat', 3.14159, 65535, True]

    ## group by
    selectColumns = [{'name': 'bonk',
                      'columnType': 'BOOLEAN'},
                     {'name': 'COUNT(name)',
                      'columnType': 'INTEGER'},
                     {'name': 'AVG(x)',
                      'columnType': 'DOUBLE'},
                     {'name': 'SUM(n)',
                      'columnType': 'INTEGER'}]
    row = ('true', '211', '1.61803398875', '1421365')
    assert cast_values(row, selectColumns)==[True, 211, 1.61803398875, 1421365]


def test_schema():
    schema = Schema(name='My Table', parent="syn1000001")

    assert not schema.has_columns()

    schema.addColumn(Column(id='1', name='Name', columnType='STRING'))

    assert schema.has_columns()
    assert schema.properties.columnIds == ['1']

    schema.removeColumn('1')
    assert not schema.has_columns()
    assert schema.properties.columnIds == []

    schema = Schema(name='Another Table', parent="syn1000001")

    schema.addColumns([
        Column(name='Name', columnType='STRING'),
        Column(name='Born', columnType='INTEGER'),
        Column(name='Hipness', columnType='DOUBLE'),
        Column(name='Living', columnType='BOOLEAN')])
    assert schema.has_columns()
    assert len(schema.columns_to_store) == 4
    assert Column(name='Name', columnType='STRING') in schema.columns_to_store
    assert Column(name='Born', columnType='INTEGER') in schema.columns_to_store
    assert Column(name='Hipness', columnType='DOUBLE') in schema.columns_to_store
    assert Column(name='Living', columnType='BOOLEAN') in schema.columns_to_store

    schema.removeColumn(Column(name='Living', columnType='BOOLEAN'))
    assert schema.has_columns()
    assert len(schema.columns_to_store) == 3
    assert Column(name='Living', columnType='BOOLEAN') not in schema.columns_to_store
    assert Column(name='Hipness', columnType='DOUBLE') in schema.columns_to_store


def test_RowSetTable():
    row_set_json = {
        'etag': 'aaaaaaaa-bbbb-cccc-dddd-eeeeeeeeeeee',
        'headers': [
         {'columnType': 'STRING', 'id': '353', 'name': 'name'},
         {'columnType': 'DOUBLE', 'id': '355', 'name': 'x'},
         {'columnType': 'DOUBLE', 'id': '3020', 'name': 'y'},
         {'columnType': 'INTEGER', 'id': '891', 'name': 'n'}],
        'rows': [{
          'rowId': 5,
          'values': ['foo', '1.23', '2.2', '101'],
          'versionNumber': 3},
         {'rowId': 6,
          'values': ['bar', '1.34', '2.4', '101'],
          'versionNumber': 3},
         {'rowId': 7,
          'values': ['foo', '1.23', '2.2', '101'],
          'versionNumber': 4},
         {'rowId': 8,
          'values': ['qux', '1.23', '2.2', '102'],
          'versionNumber': 3}],
        'tableId': 'syn2976298'}

    row_set = RowSet.from_json(row_set_json)

    assert row_set.etag == 'aaaaaaaa-bbbb-cccc-dddd-eeeeeeeeeeee'
    assert row_set.tableId == 'syn2976298'
    assert len(row_set.headers) == 4
    assert len(row_set.rows) == 4

    schema = Schema(id="syn2976298", name="Bogus Schema", columns=[353,355,3020,891], parent="syn1000001")

    table = Table(schema, row_set)

    assert table.etag == 'aaaaaaaa-bbbb-cccc-dddd-eeeeeeeeeeee'
    assert table.tableId == 'syn2976298'
    assert len(table.headers) == 4
    assert len(table.asRowSet().rows) == 4

    try:
        import pandas as pd

        df = table.asDataFrame()
        assert df.shape == (4,4)
        assert all(df['name'] == ['foo', 'bar', 'foo', 'qux'])

    except ImportError as e1:
        sys.stderr.write('Pandas is apparently not installed, skipping part of test_RowSetTable.\n\n')


def test_as_table_columns():
    try:
        import pandas as pd

        df = pd.DataFrame({
            'foobar' : ("foo", "bar", "baz", "qux", "asdf"),
            'x' : tuple(math.pi*i for i in range(5)),
            'n' : (101, 202, 303, 404, 505),
            'really' : (False, True, False, True, False),
            'size' : ('small', 'large', 'medium', 'medium', 'large')})

        cols = as_table_columns(df)

        cols[0]['name'] == 'foobar'
        cols[0]['columnType'] == 'STRING'
        cols[1]['name'] == 'x'
        cols[1]['columnType'] == 'DOUBLE'
        cols[1]['name'] == 'n'
        cols[1]['columnType'] == 'INTEGER'
        cols[1]['name'] == 'really'
        cols[1]['columnType'] == 'BOOLEAN'
        cols[1]['name'] == 'size'
        # TODO: support Categorical when fully supported in Pandas Data Frames
        cols[1]['columnType'] == 'STRING'

    except ImportError as e1:
        sys.stderr.write('Pandas is apparently not installed, skipping test_as_table_columns.\n\n')

def _try_import_pandas(test):
    try:
        import pandas as pd
        return pd
    except ImportError:
        raise SkipTest('Pandas is not installed, skipping '+test+'.\n\n')

def test_dict_to_table():
    pd = _try_import_pandas('test_dict_to_table')

    d = dict(a=[1,2,3], b=["c", "d", "e"])
    df = pd.DataFrame(d)
    schema = Schema(name="Baz", parent="syn12345", columns=as_table_columns(df))

    with patch.object(CsvFileTable, "from_data_frame") as mocked_from_data_frame:
        Table(schema, d)

    # call_agrs is a tuple with values and name
    agrs_list = mocked_from_data_frame.call_args[0]
    # getting the second argument
    df_agr = agrs_list[1]
    assert df_agr.equals(df)

def test_pandas_to_table():
    pd = _try_import_pandas('test_pandas_to_table')

    df = pd.DataFrame(dict(a=[1,2,3], b=["c", "d", "e"]))
    schema = Schema(name="Baz", parent="syn12345", columns=as_table_columns(df))
    print("\n", df, "\n\n")

    ## A dataframe with no row id and version
    table = Table(schema, df)

    for i, row in enumerate(table):
        print(row)
        assert row[0]==(i+1)
        assert row[1]==["c", "d", "e"][i]

    assert len(table)==3

    ## If includeRowIdAndRowVersion=True, include empty row id an versions
    ## ROW_ID,ROW_VERSION,a,b
    ## ,,1,c
    ## ,,2,d
    ## ,,3,e
    table = Table(schema, df, includeRowIdAndRowVersion=True)
    for i, row in enumerate(table):
        print(row)
        assert row[0] is None
        assert row[1] is None
        assert row[2]==(i+1)

    ## A dataframe with no row id and version
    df = pd.DataFrame(index=["1_7","2_7","3_8"], data=dict(a=[100,200,300], b=["c", "d", "e"]))
    print("\n", df, "\n\n")

    table = Table(schema, df)
    for i, row in enumerate(table):
        print(row)
        assert row[0]==["1","2","3"][i]
        assert row[1]==["7","7","8"][i]
        assert row[2]==(i+1)*100
        assert row[3]==["c", "d", "e"][i]

    ## A dataframe with row id and version in columns
    df = pd.DataFrame(dict(ROW_ID=["0","1","2"], ROW_VERSION=["8","9","9"], a=[100,200,300], b=["c", "d", "e"]))
    print("\n", df, "\n\n")

    table = Table(schema, df)
    for i, row in enumerate(table):
        print(row)
        assert row[0]==["0","1","2"][i]
        assert row[1]==["8","9","9"][i]
        assert row[2]==(i+1)*100
        assert row[3]==["c", "d", "e"][i]

def test_csv_table():
    ## Maybe not truly a unit test, but here because it doesn't do
    ## network IO to synapse
    data = [["1", "1", "John Coltrane",  1926, 8.65, False],
            ["2", "1", "Miles Davis",    1926, 9.87, False],
            ["3", "1", "Bill Evans",     1929, 7.65, False],
            ["4", "1", "Paul Chambers",  1935, 5.14, False],
            ["5", "1", "Jimmy Cobb",     1929, 5.78, True],
            ["6", "1", "Scott LaFaro",   1936, 4.21, False],
            ["7", "1", "Sonny Rollins",  1930, 8.99, True],
            ["8", "1", "Kenny Burrel",   1931, 4.37, True]]

    filename = None

    cols = []
    cols.append(Column(id='1', name='Name', columnType='STRING'))
    cols.append(Column(id='2', name='Born', columnType='INTEGER'))
    cols.append(Column(id='3', name='Hipness', columnType='DOUBLE'))
    cols.append(Column(id='4', name='Living', columnType='BOOLEAN'))

    schema1 = Schema(id='syn1234', name='Jazz Guys', columns=cols, parent="syn1000001")

    #TODO: use StringIO.StringIO(data) rather than writing files
    try:
        ## create CSV file
        with tempfile.NamedTemporaryFile(delete=False) as temp:
            filename = temp.name

        with io.open(filename, mode='w', encoding="utf-8", newline='') as temp:
            writer = csv.writer(temp, quoting=csv.QUOTE_NONNUMERIC, lineterminator=str(os.linesep))
            headers = ['ROW_ID', 'ROW_VERSION'] + [col.name for col in cols]
            writer.writerow(headers)
            for row in data:
                print(row)
                writer.writerow(row)

        table = Table(schema1, filename)
        assert isinstance(table, CsvFileTable)

        ## need to set column headers to read a CSV file
        table.setColumnHeaders(
            [SelectColumn(name="ROW_ID", columnType="STRING"),
             SelectColumn(name="ROW_VERSION", columnType="STRING")] +
            [SelectColumn.from_column(col) for col in cols])

        ## test iterator
        # print("\n\nJazz Guys")
        for table_row, expected_row in zip(table, data):
            # print(table_row, expected_row)
            assert table_row==expected_row

        ## test asRowSet
        rowset = table.asRowSet()
        for rowset_row, expected_row in zip(rowset.rows, data):
            #print(rowset_row, expected_row)
            assert rowset_row['values']==expected_row[2:]
            assert rowset_row['rowId']==expected_row[0]
            assert rowset_row['versionNumber']==expected_row[1]

        ## test asDataFrame
        try:
            import pandas as pd

            df = table.asDataFrame()
            assert all(df['Name'] == [row[2] for row in data])
            assert all(df['Born'] == [row[3] for row in data])
            assert all(df['Living'] == [row[5] for row in data])
            assert all(df.index == ['%s_%s'%tuple(row[0:2]) for row in data])
            assert df.shape == (8,4)

        except ImportError as e1:
            sys.stderr.write('Pandas is apparently not installed, skipping asDataFrame portion of test_csv_table.\n\n')

    except Exception as ex1:
        if filename:
            try:
                if os.path.isdir(filename):
                    shutil.rmtree(filename)
                else:
                    os.remove(filename)
            except Exception as ex:
                print(ex)
        raise


def test_list_of_rows_table():
    data = [["John Coltrane",  1926, 8.65, False],
            ["Miles Davis",    1926, 9.87, False],
            ["Bill Evans",     1929, 7.65, False],
            ["Paul Chambers",  1935, 5.14, False],
            ["Jimmy Cobb",     1929, 5.78, True],
            ["Scott LaFaro",   1936, 4.21, False],
            ["Sonny Rollins",  1930, 8.99, True],
            ["Kenny Burrel",   1931, 4.37, True]]

    cols = []
    cols.append(Column(id='1', name='Name', columnType='STRING'))
    cols.append(Column(id='2', name='Born', columnType='INTEGER'))
    cols.append(Column(id='3', name='Hipness', columnType='DOUBLE'))
    cols.append(Column(id='4', name='Living', columnType='BOOLEAN'))

    schema1 = Schema(name='Jazz Guys', columns=cols, id="syn1000002", parent="syn1000001")

    ## need columns to do cast_values w/o storing
    table = Table(schema1, data, headers=[SelectColumn.from_column(col) for col in cols])

    for table_row, expected_row in zip(table, data):
        assert table_row==expected_row

    rowset = table.asRowSet()
    for rowset_row, expected_row in zip(rowset.rows, data):
        assert rowset_row['values']==expected_row

    table.columns = cols

    ## test asDataFrame
    try:
        import pandas as pd

        df = table.asDataFrame()
        assert all(df['Name'] == [r[0] for r in data])

    except ImportError as e1:
        sys.stderr.write('Pandas is apparently not installed, skipping asDataFrame portion of test_list_of_rows_table.\n\n')


def test_aggregate_query_result_to_data_frame():

    try:
        import pandas as pd

        class MockSynapse(object):
            def _queryTable(self, query, limit=None, offset=None, isConsistent=True, partMask=None):
                return {'concreteType': 'org.sagebionetworks.repo.model.table.QueryResultBundle',
                        'maxRowsPerPage': 2,
                        'queryCount': 4,
                        'queryResult': {
                         'concreteType': 'org.sagebionetworks.repo.model.table.QueryResult',
                         'nextPageToken': 'aaaaaaaa',
                         'queryResults': {'etag': 'aaaaaaaa-bbbb-cccc-dddd-eeeeeeeeeeee',
                         'headers': [
                          {'columnType': 'STRING',  'name': 'State'},
                          {'columnType': 'INTEGER', 'name': 'MIN(Born)'},
                          {'columnType': 'INTEGER', 'name': 'COUNT(State)'},
                          {'columnType': 'DOUBLE',  'name': 'AVG(Hipness)'}],
                          'rows': [
                           {'values': ['PA', '1935', '2', '1.1']},
                           {'values': ['MO', '1928', '3', '2.38']}],
                          'tableId': 'syn2757980'}},
                        'selectColumns': [{
                         'columnType': 'STRING',
                         'id': '1387',
                         'name': 'State'}]}
            def _queryTableNext(self, nextPageToken, tableId):
                return {'concreteType': 'org.sagebionetworks.repo.model.table.QueryResult',
                        'queryResults': {'etag': 'aaaaaaaa-bbbb-cccc-dddd-eeeeeeeeeeee',
                         'headers': [
                          {'columnType': 'STRING',  'name': 'State'},
                          {'columnType': 'INTEGER', 'name': 'MIN(Born)'},
                          {'columnType': 'INTEGER', 'name': 'COUNT(State)'},
                          {'columnType': 'DOUBLE',  'name': 'AVG(Hipness)'}],
                         'rows': [
                          {'values': ['DC', '1929', '1', '3.14']},
                          {'values': ['NC', '1926', '1', '4.38']}],
                         'tableId': 'syn2757980'}}

        result = TableQueryResult(synapse=MockSynapse(), query="select State, min(Born), count(State), avg(Hipness) from syn2757980 group by Living")

        assert result.etag == 'aaaaaaaa-bbbb-cccc-dddd-eeeeeeeeeeee'
        assert result.tableId == 'syn2757980'
        assert len(result.headers) == 4

        rs = result.asRowSet()
        assert len(rs.rows) == 4

        result = TableQueryResult(synapse=MockSynapse(), query="select State, min(Born), count(State), avg(Hipness) from syn2757980 group by Living")
        df = result.asDataFrame()

        assert df.shape == (4,4)
        assert all(df['State'].values == ['PA', 'MO', 'DC', 'NC'])

        ## check integer, double and boolean types after PLFM-3073 is fixed
        assert all(df['MIN(Born)'].values == [1935, 1928, 1929, 1926]), "Unexpected values" + str(df['MIN(Born)'].values)
        assert all(df['COUNT(State)'].values == [2,3,1,1])
        assert all(df['AVG(Hipness)'].values == [1.1, 2.38, 3.14, 4.38])

    except ImportError as e1:
        sys.stderr.write('Pandas is apparently not installed, skipping asDataFrame portion of test_aggregate_query_result_to_data_frame.\n\n')


def test_waitForAsync():
    syn = synapseclient.client.Synapse(debug=True, skip_checks=True)
    syn.table_query_timeout = 0.05
    syn.table_query_max_sleep = 0.001
    syn.restPOST = MagicMock(return_value={"token":"1234567"})

    # return a mocked http://docs.synapse.org/rest/org/sagebionetworks/repo/model/asynch/AsynchronousJobStatus.html
    syn.restGET  = MagicMock(return_value={
        "jobState": "PROCESSING",
        "progressMessage": "Test progress message",
        "progressCurrent": 10,
        "progressTotal": 100,
        "errorMessage": "Totally fubared error",
        "errorDetails": "Totally fubared error details"})

    assert_raises(synapseclient.exceptions.SynapseTimeoutError, syn._waitForAsync, uri="foo/bar", request={"foo": "bar"})


def _insert_dataframe_column_if_not_exist__setup():
    df = pd.DataFrame()
    column_name = "panda"
    data = ["pandas", "are", "alive", ":)"]
    return df, column_name, data


def test_insert_dataframe_column_if_not_exist__nonexistent_column():
    if pandas_found:
        raise SkipTest("pandas could not be found. please let the pandas into your library.")

    df, column_name, data = _insert_dataframe_column_if_not_exist__setup()

    #method under test
    CsvFileTable._insert_dataframe_column_if_not_exist(df, 0, column_name, data)

    #make sure the data was inserted
    assert_equals(data, df[column_name].tolist())


def test_insert_dataframe_column_if_not_exist__existing_column_matching():
    if pandas_found:
        raise SkipTest("pandas could not be found. please let the pandas into your library.")

    df, column_name, data = _insert_dataframe_column_if_not_exist__setup()

    #add the same data to the DataFrame prior to calling our method
    df.insert(0,column_name, data)

    #method under test
    CsvFileTable._insert_dataframe_column_if_not_exist(df, 0, column_name, data)

    #make sure the data has not changed
    assert_equals(data, df[column_name].tolist())


@raises(SynapseError)
def test_insert_dataframe_column_if_not_exist__existing_column_not_matching():
    if pandas_found:
        raise SkipTest("pandas could not be found. please let the pandas into your library.")
    df, column_name, data = _insert_dataframe_column_if_not_exist__setup()

    #add different data to the DataFrame prior to calling our method
    df.insert(0,column_name, ['mercy', 'main', 'btw'])

    #make sure the data is different
    assert_not_equals(data, df[column_name].tolist())

    #method under test should raise exception
    CsvFileTable._insert_dataframe_column_if_not_exist(df, 0, column_name, data)


def test_build_table_download_file_handle_list__repeated_file_handles():
    syn = synapseclient.client.Synapse(debug=True, skip_checks=True)

    #patch the cache so we don't look there in case FileHandle ids actually exist there
    patch.object(syn.cache, "get", return_value = None)

    cols = [
        Column(name='Name', columnType='STRING', maximumSize=50),
        Column(name='filehandle', columnType='FILEHANDLEID')]

    schema = Schema(name='FileHandleTest', columns=cols, parent='syn420')

    #using some large filehandle numbers so i don
    data = [["ayy lmao", 5318008],
            ["large numberino", 0x5f3759df],
            ["repeated file handle", 5318008],
            ["repeated file handle also", 0x5f3759df]]

    ## need columns to do cast_values w/o storing
    table = Table(schema, data, headers=[SelectColumn.from_column(col) for col in cols])

    file_handle_associations, file_handle_to_path_map = syn._build_table_download_file_handle_list(table, ['filehandle'])

    #verify only 2 file_handles are added (repeats were ignored)
    assert_equals(2, len(file_handle_associations))
    assert_equals(0, len(file_handle_to_path_map)) #might as well check anyways


def test_EntityViewSchema__default_params():
    entity_view = EntityViewSchema(parent="idk")
    assert_equals('file', entity_view.type)
    assert_equals([], entity_view.scopeIds)
    assert_equals(True, entity_view.addDefaultViewColumns)


def test_entityViewSchema__specified_type():
    view_type = 'project'
    entity_view = EntityViewSchema(parent="idk", type=view_type)
    assert_equals(view_type, entity_view.type)


def test_entityViewSchema__sepcified_scopeId():
    scopeId = ["123"]
    entity_view = EntityViewSchema(parent="idk", scopeId=scopeId)
    assert_equals(scopeId, entity_view.scopeId)


def test_entityViewSchema__sepcified_add_default_columns():
    entity_view = EntityViewSchema(parent="idk", addDefaultViewColumns=False)
    assert_false(entity_view.addDefaultViewColumns)


def test_entityViewSchema__add_default_columns_when_from_Synapse():
    properties = {u'concreteType': u'org.sagebionetworks.repo.model.table.EntityView'}
    entity_view = EntityViewSchema(parent="idk", addDefaultViewColumns=True, properties=properties)
    assert_false(entity_view.addDefaultViewColumns)




def test_entityViewSchema__add_scope():
    entity_view = EntityViewSchema(parent="idk")
    entity_view.add_scope(Entity(parent="also idk", id=123))
    entity_view.add_scope(456)
    entity_view.add_scope("789")
    assert_equals([str(x) for x in ["123","456","789"]], entity_view.scopeIds)


def test_Schema__max_column_check():
    table = Schema(name="someName", parent="idk")
    table.addColumns(Column(name="colNum%s"%i, columnType="STRING") for i in range(synapseclient.table.MAX_NUM_TABLE_COLUMNS + 1))
    assert_raises(ValueError, syn.store, table)

    
def test_EntityViewSchema__ignore_column_names_set_info_preserved():
    """
    tests that ignoredAnnotationColumnNames will be preserved after creating a new EntityViewSchema from properties, local_state, and annotations
    """
    ignored_names = {'a','b','c'}
    entity_view = EntityViewSchema("someName", parent="syn123", ignoredAnnotationColumnNames={'a','b','c'})
    properties, annotations, local_state = split_entity_namespaces(entity_view)
    entity_view_copy = Entity.create(properties, annotations, local_state)
    assert_equals( ignored_names, entity_view.ignoredAnnotationColumnNames)
    assert_equals( ignored_names, entity_view_copy.ignoredAnnotationColumnNames)



def test_EntityViewSchema__ignore_column_names():
    syn = synapseclient.client.Synapse(debug=True, skip_checks=True)

    scopeIds = ['123']
    entity_view = EntityViewSchema("someName", scopes = scopeIds ,parent="syn123", ignoredAnnotationColumnNames={'long1'})

    mocked_annotation_result1 = [Column(name='long1', columnType='INTEGER'), Column(name='long2', columnType ='INTEGER')]

    with patch.object(syn, '_get_annotation_entity_view_columns', return_value=mocked_annotation_result1) as mocked_get_annotations,\
         patch.object(syn, 'getColumns') as mocked_get_columns:

        entity_view._add_annotations_as_columns(syn)

        mocked_get_columns.assert_called_once_with([])
        mocked_get_annotations.assert_called_once_with(scopeIds, 'file')

        assert_equals([Column(name='long2', columnType='INTEGER')], entity_view.columns_to_store)


def test_EntityViewSchema__repeated_columnName():
    syn = synapseclient.client.Synapse(debug=True, skip_checks=True)

    scopeIds = ['123']
    entity_view = EntityViewSchema("someName", scopes = scopeIds ,parent="syn123")

    mocked_annotation_result1 = [Column(name='annoName', columnType='INTEGER'), Column(name='annoName', columnType='DOUBLE')]

    with patch.object(syn, '_get_annotation_entity_view_columns', return_value=mocked_annotation_result1) as mocked_get_annotations,\
         patch.object(syn, 'getColumns') as mocked_get_columns:

        assert_raises(ValueError, entity_view._add_annotations_as_columns, syn)

        mocked_get_columns.assert_called_once_with([])
        mocked_get_annotations.assert_called_once_with(scopeIds, 'file')


def test_rowset_asDataFrame__with_ROW_ETAG_column():
    query_result = {
                   'concreteType':'org.sagebionetworks.repo.model.table.QueryResultBundle',
                   'maxRowsPerPage':6990,
                   'selectColumns':[
                      {'id':'61770',  'columnType':'STRING', 'name':'annotationColumn1'},
                      {'id':'61771', 'columnType':'STRING', 'name':'annotationColumn2'}
                   ],
                   'queryCount':1,
                   'queryResult':{
                      'concreteType':'org.sagebionetworks.repo.model.table.QueryResult',
                      'nextPageToken': 'sometoken',
                      'queryResults':{
                         'headers':[
                             {'id': '61770', 'columnType': 'STRING', 'name': 'annotationColumn1'},
                             {'id': '61771', 'columnType': 'STRING', 'name': 'annotationColumn2'}],
                         'concreteType':'org.sagebionetworks.repo.model.table.RowSet',
                         'etag':'DEFAULT',
                         'tableId':'syn11363411',
                         'rows':[{ 'values':[ 'initial_value1', 'initial_value2'],
                               'etag':'7de0f326-9ef7-4fde-9e4a-ac0babca73f6',
                               'rowId':123,
                               'versionNumber':456}]
                      }
                   }
                }
    query_result_next_page = {'concreteType': 'org.sagebionetworks.repo.model.table.QueryResult',
                        'queryResults': {'etag': 'DEFAULT',
                         'headers': [
                             {'id': '61770', 'columnType': 'STRING', 'name': 'annotationColumn1'},
                             {'id': '61771', 'columnType': 'STRING', 'name': 'annotationColumn2'}],
                         'rows':[{ 'values':[ 'initial_value3', 'initial_value4'],
                               'etag':'7de0f326-9ef7-4fde-9e4a-ac0babca73f7',
                               'rowId':789,
                               'versionNumber':101112}],
                         'tableId': 'syn11363411'}}

    with patch.object(syn, "_queryTable", return_value=query_result),\
         patch.object(syn, "_queryTableNext", return_value=query_result_next_page):
        table = syn.tableQuery("select something from syn123", resultsAs='rowset')
        dataframe = table.asDataFrame()
        assert_not_in("ROW_ETAG", dataframe.columns)
        expected_indicies = ['123_456_7de0f326-9ef7-4fde-9e4a-ac0babca73f6', '789_101112_7de0f326-9ef7-4fde-9e4a-ac0babca73f7']
        assert_sequence_equal(expected_indicies, dataframe.index.values.tolist())


def test_RowSetTable_len():
    schema = Schema(parentId="syn123", id='syn456', columns=[Column(name='column_name', id='123')])
    rowset =  RowSet(schema=schema, rows=[Row(['first row']), Row(['second row'])])
    row_set_table = RowSetTable(schema, rowset)
    assert_equals(2, len(row_set_table))

class TestTableQueryResult():
    def setup(self):
        self.rows = [{'rowId':1, 'versionNumber':2, 'values': ['first_row']},
                    {'rowId':5, 'versionNumber':1, 'values': ['second_row']}]
        self.query_result_dict = {'queryResult': {
            'queryResults': {
                'headers': [
                    {'columnType': 'STRING', 'name': 'col_name'}],
                'rows': self.rows,
                'tableId': 'syn123'}},
            'selectColumns': [{
                'columnType': 'STRING',
                'id': '1337',
                'name': 'col_name'}]}

        self.query_string = "SELECT whatever FROM some_table WHERE sky=blue"

    def test_len(self):
        with patch.object(syn, "_queryTable", return_value =  self.query_result_dict) as mocked_table_query:
            query_result_table = TableQueryResult(syn, self.query_string)
            args, kwargs = mocked_table_query.call_args
            assert_equals(self.query_string, kwargs['query'])
            assert_equals(2, len(query_result_table))

    def test_iter_metadata__no_etag(self):
        with patch.object(syn, "_queryTable", return_value =  self.query_result_dict) as mocked_table_query:
            query_result_table = TableQueryResult(syn, self.query_string)
            metadata = [x for x in query_result_table.iter_row_metadata()]
            assert_equals(2, len(metadata))
            assert_equals((1,2, None), metadata[0])
            assert_equals((5, 1, None), metadata[1])

    def test_iter_metadata__has_etag(self):
        self.rows[0].update({'etag':'etag1'})
        self.rows[1].update({'etag':'etag2'})
        with patch.object(syn, "_queryTable", return_value =  self.query_result_dict) as mocked_table_query:
            query_result_table = TableQueryResult(syn, self.query_string)
            metadata = [x for x in query_result_table.iter_row_metadata()]
            assert_equals(2, len(metadata))
            assert_equals((1,2, 'etag1'), metadata[0])
            assert_equals((5, 1, 'etag2'), metadata[1])

class TestPartialRow():
    """
    Testing PartialRow class
    """

    @raises(ValueError)
    def test_constructor__value_not_dict(self):
        PartialRow([], 123)


    @raises(ValueError)
    def test_constructor__row_id_string_not_castable_to_int(self):
        PartialRow({}, "fourty-two")


    def test_constructor__row_id_is_int_castable_string(self):
        partial_row = PartialRow({}, "350")

        assert_equals([], partial_row.values)
        assert_equals(350, partial_row.rowId)
        assert_not_in('etag', partial_row)


    def test_constructor__values_translation(self):
        values = OrderedDict([("12345", "rowValue"),
                              ("09876", "otherValue")])
        partial_row = PartialRow(values, 711)

        expected_values = [{"key":"12345", "value":"rowValue"}, {"key":"09876", "value":"otherValue"}]

        assert_equals(expected_values, partial_row.values)
        assert_equals(711, partial_row.rowId)
        assert_not_in('etag', partial_row)

    def test_constructor__with_etag(self):
        partial_row = PartialRow({}, 420, "my etag")
        assert_equals([], partial_row.values)
        assert_equals(420, partial_row.rowId)
        assert_equals("my etag", partial_row.etag)


    def test_constructor__name_to_col_id(self):
        values = OrderedDict([("row1", "rowValue"),
                              ("row2", "otherValue")])
        names_to_col_id = {"row1": "12345", "row2": "09876"}
        partial_row = PartialRow(values, 711, nameToColumnId=names_to_col_id)

        expected_values = [{"key":"12345", "value":"rowValue"}, {"key":"09876", "value":"otherValue"}]

        assert_equals(expected_values, partial_row.values)
        assert_equals(711, partial_row.rowId)


class TestPartialRowSet():
    @raises(ValueError)
    def test_constructor__not_all_rows_of_type_PartialRow(self):
        rows = [PartialRow({}, 123), "some string instead"]
        PartialRowset("syn123",rows)


    def test_constructor__single_PartialRow(self):
        partial_row = PartialRow({}, 123)
        partial_rowset = PartialRowset("syn123", partial_row)
        assert_equals([partial_row], partial_rowset.rows)
<<<<<<< HEAD


class TestCsvFileTable():
    def test_iter_metadata__has_etag(self):
        string_io = StringIOContextManager("ROW_ID,ROW_VERSION,ROW_ETAG,asdf\n"
                   "1,2,etag1,\"I like trains\"\n"
                   "5,1,etag2,\"weeeeeeeeeeee\"\n")
        with patch.object(io, "open", return_value=string_io):
            csv_file_table = CsvFileTable("syn123","/fake/file/path")
            metadata = [x for x in csv_file_table.iter_row_metadata()]
            assert_equals(2, len(metadata))
            assert_equals((1,2,"etag1"), metadata[0])
            assert_equals((5, 1, "etag2"), metadata[1])

    def test_iter_metadata__no_etag(self):
        string_io = StringIOContextManager("ROW_ID,ROW_VERSION,asdf\n"
                   "1,2,\"I like trains\"\n"
                   "5,1,\"weeeeeeeeeeee\"\n")
        with patch.object(io, "open", return_value=string_io):
            csv_file_table = CsvFileTable("syn123","/fake/file/path")
            metadata = [x for x in csv_file_table.iter_row_metadata()]
            assert_equals(2, len(metadata))
            assert_equals((1,2, None), metadata[0])
            assert_equals((5, 1, None), metadata[1])
=======
>>>>>>> a54d4cc5
<|MERGE_RESOLUTION|>--- conflicted
+++ resolved
@@ -804,7 +804,6 @@
         partial_row = PartialRow({}, 123)
         partial_rowset = PartialRowset("syn123", partial_row)
         assert_equals([partial_row], partial_rowset.rows)
-<<<<<<< HEAD
 
 
 class TestCsvFileTable():
@@ -819,6 +818,7 @@
             assert_equals((1,2,"etag1"), metadata[0])
             assert_equals((5, 1, "etag2"), metadata[1])
 
+
     def test_iter_metadata__no_etag(self):
         string_io = StringIOContextManager("ROW_ID,ROW_VERSION,asdf\n"
                    "1,2,\"I like trains\"\n"
@@ -828,6 +828,4 @@
             metadata = [x for x in csv_file_table.iter_row_metadata()]
             assert_equals(2, len(metadata))
             assert_equals((1,2, None), metadata[0])
-            assert_equals((5, 1, None), metadata[1])
-=======
->>>>>>> a54d4cc5
+            assert_equals((5, 1, None), metadata[1])