<<<<<<< HEAD
import os, json, tempfile, filecmp
from nose.tools import assert_raises, assert_equal, assert_in
from mock import MagicMock, patch, mock_open
=======
import json
import os
import tempfile

>>>>>>> aa607383
import unit
from mock import patch
from nose.tools import assert_equal, assert_in

from synapseclient import Evaluation, File, concrete_types
from synapseclient.exceptions import *


def setup(module):
    print('\n')
    print('~' * 60)
    print(os.path.basename(__file__))
    print('~' * 60)
    module.syn = unit.syn


@patch('synapseclient.Synapse._loggedIn')
@patch('synapseclient.Synapse.restDELETE')
@patch('synapseclient.Synapse._readSessionCache')
@patch('synapseclient.Synapse._writeSessionCache')
def test_logout(*mocks):
    mocks = [item for item in mocks]
    logged_in_mock     = mocks.pop()
    delete_mock        = mocks.pop()
    read_session_mock  = mocks.pop()
    write_session_mock = mocks.pop()
    
    # -- Logging out while not logged in shouldn't do anything --
    logged_in_mock.return_value = False
    syn.username = None
    syn.logout()
    syn.logout()
    
    assert not delete_mock.called
    assert not write_session_mock.called


@patch('synapseclient.Synapse._getFileHandleDownload')
@patch('synapseclient.Synapse._downloadFileHandle')
def test_getWithEntityBundle(download_file_mock, get_file_URL_and_metadata_mock):
    ## Note: one thing that remains unexplained is why the previous version of
    ## this test worked if you had a .cacheMap file of the form:
    ## {"/Users/chris/.synapseCache/663/-1337/anonymous": "2014-09-15T22:54:57.000Z",
    ##  "/var/folders/ym/p7cr7rrx4z7fw36sxv04pqh00000gq/T/tmpJ4nz8U": "2014-09-15T23:27:25.000Z"}
    ## ...but failed if you didn't.

    bundle = {
        'entity': {
            'id': 'syn10101',
            'name': 'anonymous',
            'dataFileHandleId': '-1337',
            'concreteType': 'org.sagebionetworks.repo.model.FileEntity',
            'parentId': 'syn12345'},
        'fileHandles': [{
            'concreteType': 'org.sagebionetworks.repo.model.file.S3FileHandle',
            'fileName': 'anonymous',
            'contentType': 'application/flapdoodle',
            'contentMd5': '1698d26000d60816caab15169efcd23a',
            'id': '-1337'}],
        'annotations': {}}

    fileHandle = bundle['fileHandles'][0]['id']
    cacheDir = syn.cache.get_cache_dir(fileHandle)
    print("cacheDir=", cacheDir)

    # Make sure the .cacheMap file does not already exist
    cacheMap = os.path.join(cacheDir, '.cacheMap')
    if os.path.exists(cacheMap):
        print("removing cacheMap file: ", cacheMap)
        os.remove(cacheMap)

    def _downloadFileHandle(url, path, fileHandle, retries=5):
        print("mock downloading file to:", path)
        ## touch file at path
        with open(path, 'a'):
            os.utime(path, None)
        dest_dir, filename = os.path.split(path)
        return path

    def _getFileHandleDownload(fileHandleId,  objectId, objectType='FileHandle'):
        print("getting metadata for:", fileHandleId)
        return {'fileHandle':bundle['fileHandles'][0], 'fileHandleId':fileHandleId, 'preSignedURL':'http://example.com'}

    download_file_mock.side_effect = _downloadFileHandle
    get_file_URL_and_metadata_mock.side_effect = _getFileHandleDownload

    # 1. ----------------------------------------------------------------------
    # download file to an alternate location

    temp_dir1 = tempfile.mkdtemp()
    print("temp_dir1=", temp_dir1)

    e = syn._getWithEntityBundle(entityBundle=bundle,
                                 downloadLocation=temp_dir1,
                                 ifcollision="overwrite.local")
    print(e)

    assert e.name == bundle["entity"]["name"]
    assert e.parentId == bundle["entity"]["parentId"]
    assert os.path.dirname(e.path) == temp_dir1
    assert bundle["fileHandles"][0]["fileName"] == os.path.basename(e.path)
    assert e.path == os.path.join(temp_dir1, bundle["fileHandles"][0]["fileName"])

    # 2. ----------------------------------------------------------------------
    # get without specifying downloadLocation
    e = syn._getWithEntityBundle(entityBundle=bundle, ifcollision="overwrite.local")

    print(e)

    assert e.name == bundle["entity"]["name"]
    assert e.parentId == bundle["entity"]["parentId"]
    assert bundle["fileHandles"][0]["fileName"] in e.files

    # 3. ----------------------------------------------------------------------
    # download to another location
    temp_dir2 = tempfile.mkdtemp()
    assert temp_dir2 != temp_dir1
    e = syn._getWithEntityBundle(entityBundle=bundle,
                                 downloadLocation=temp_dir2,
                                 ifcollision="overwrite.local")
    print("temp_dir2=", temp_dir2)
    print(e)

    assert_in(bundle["fileHandles"][0]["fileName"], e.files)
    assert e.path is not None
    assert utils.equal_paths( os.path.dirname(e.path), temp_dir2 )

    # 4. ----------------------------------------------------------------------
    ## test preservation of local state
    url = 'http://foo.com/secretstuff.txt'
    e = File(name='anonymous', parentId="syn12345", synapseStore=False, externalURL=url)
    e.local_state({'zap':'pow'})
    e = syn._getWithEntityBundle(entityBundle=bundle, entity=e)
    assert e.local_state()['zap'] == 'pow'
    assert e.synapseStore == False
    assert e.externalURL == url

    ## TODO: add more test cases for flag combination of this method
    ## TODO: separate into another test?


@patch('synapseclient.Synapse.restPOST')
@patch('synapseclient.Synapse.getEvaluation')
def test_submit(*mocks):
    mocks = [item for item in mocks]
    POST_mock       = mocks.pop()
    getEvaluation_mock = mocks.pop()
    
    # -- Unmet access rights --
    getEvaluation_mock.return_value = Evaluation(**{u'contentSource': u'syn1001',
                                                    u'createdOn': u'2013-11-06T06:04:26.789Z',
                                                    u'etag': u'86485ea1-8c89-4f24-a0a4-2f63bc011091',
                                                    u'id': u'9090',
                                                    u'name': u'test evaluation',
                                                    u'ownerId': u'1560252',
                                                    u'status': u'OPEN',
                                                    u'submissionReceiptMessage': u'mmmm yummy!'})

    
    # -- Normal submission --
    # insert a shim that returns the dictionary it was passed after adding a bogus id
    def shim(*args):
        assert args[0] == '/evaluation/submission?etag=Fake eTag'
        submission = json.loads(args[1])
        submission['id'] = 1234
        return submission
    POST_mock.side_effect = shim
    
    submission = syn.submit('9090', {'versionNumber': 1337, 'id': "Whee...", 'etag': 'Fake eTag'}, name='George', submitterAlias='Team X')

    assert submission.id == 1234
    assert submission.evaluationId == '9090'
    assert submission.name == 'George'
    assert submission.submitterAlias == 'Team X'

    print(submission)


def test_send_message():
    with patch("synapseclient.multipart_upload._multipart_upload") as up_mock, patch("synapseclient.client.Synapse.restPOST") as post_mock:
            up_mock.return_value = {
                'startedOn': '2016-01-22T00:00:00.000Z',
                'state': 'COMPLETED',
                'uploadId': '1234',
                'updatedOn': '2016-01-22T00:00:00.000Z',
                'partsState': '11',
                'startedBy': '377358',
                'resultFileHandleId': '7365905' }
            syn.sendMessage(
                userIds=[1421212],
                messageSubject="Xanadu",
                messageBody=   ("In Xanadu did Kubla Khan\n"
                                "A stately pleasure-dome decree:\n"
                                "Where Alph, the sacred river, ran\n"
                                "Through caverns measureless to man\n"
                                "Down to a sunless sea.\n"))
            msg = json.loads(post_mock.call_args_list[0][1]['body'])
            assert msg["fileHandleId"] == "7365905", msg
            assert msg["recipients"] == [1421212], msg
            assert msg["subject"] == "Xanadu", msg

<<<<<<< HEAD

def test_readSessionCache_bad_file_data():
    with patch("os.path.isfile", return_value=True), \
         patch("os.path.join"):

        bad_cache_file_data = [
                            '[]\n', # empty array
                            '["dis"]\n', # array w/ element
                            '{"is"}\n', # set with element ( '{}' defaults to empty map so no case for that)
                            '[{}]\n', # array with empty set inside.
                            '[{"snek"}]\n', # array with nonempty set inside
                            'hissss\n' # string
                            ]
        expectedDict = {} # empty map
        # read each bad input and makes sure an empty map is returned instead
        for bad_data in bad_cache_file_data:
            with patch("synapseclient.client.open", mock_open(read_data=bad_data), create=True):
                assert_equal(expectedDict, syn._readSessionCache())

def test_readSessionCache_good_file_data():
    with patch("os.path.isfile", return_value=True), \
         patch("os.path.join"):

        expectedDict = {'AzureDiamond': 'hunter2',
                        'ayy': 'lmao'}
        good_data = json.dumps(expectedDict)
        with patch("synapseclient.client.open", mock_open(read_data=good_data), create=True):
            assert_equal(expectedDict, syn._readSessionCache())
=======
@patch("synapseclient.Synapse._getDefaultUploadDestination")
def test__uploadExternallyStoringProjects_external_user(mock_upload_destination):
    # setup
    expected_storage_location_id = "1234567"
    expected_local_state = {}
    expected_path = "~/fake/path/file.txt"
    mock_upload_destination.return_value = {'storageLocationId' : expected_storage_location_id,
                                            'concreteType' : concrete_types.EXTERNAL_S3_UPLOAD_DESTINATION}

    test_file = File(expected_path, parent="syn12345")

    # method under test
    path, local_state,  storage_location_id = syn._Synapse__uploadExternallyStoringProjects(test_file, local_state={}) #dotn care about localstate for this test

    #test
    mock_upload_destination.assert_called_once_with(test_file)
    assert_equal(expected_path, path)
    assert_equal(expected_local_state, local_state)
    assert_equal(expected_storage_location_id, storage_location_id)
>>>>>>> aa607383
<|MERGE_RESOLUTION|>--- conflicted
+++ resolved
@@ -1,13 +1,7 @@
-<<<<<<< HEAD
 import os, json, tempfile, filecmp
 from nose.tools import assert_raises, assert_equal, assert_in
 from mock import MagicMock, patch, mock_open
-=======
-import json
-import os
-import tempfile
-
->>>>>>> aa607383
+
 import unit
 from mock import patch
 from nose.tools import assert_equal, assert_in
@@ -209,7 +203,6 @@
             assert msg["recipients"] == [1421212], msg
             assert msg["subject"] == "Xanadu", msg
 
-<<<<<<< HEAD
 
 def test_readSessionCache_bad_file_data():
     with patch("os.path.isfile", return_value=True), \
@@ -229,6 +222,7 @@
             with patch("synapseclient.client.open", mock_open(read_data=bad_data), create=True):
                 assert_equal(expectedDict, syn._readSessionCache())
 
+
 def test_readSessionCache_good_file_data():
     with patch("os.path.isfile", return_value=True), \
          patch("os.path.join"):
@@ -238,7 +232,8 @@
         good_data = json.dumps(expectedDict)
         with patch("synapseclient.client.open", mock_open(read_data=good_data), create=True):
             assert_equal(expectedDict, syn._readSessionCache())
-=======
+
+ 
 @patch("synapseclient.Synapse._getDefaultUploadDestination")
 def test__uploadExternallyStoringProjects_external_user(mock_upload_destination):
     # setup
@@ -258,4 +253,4 @@
     assert_equal(expected_path, path)
     assert_equal(expected_local_state, local_state)
     assert_equal(expected_storage_location_id, storage_location_id)
->>>>>>> aa607383
+
