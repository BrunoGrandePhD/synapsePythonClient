# coding=utf-8
from __future__ import absolute_import
from __future__ import division
from __future__ import print_function
from __future__ import unicode_literals

from mock import patch, call
from nose.tools import assert_raises, assert_equals
import unit
import uuid

from synapseclient import Project, File
import synapseutils

def setup(module):
    module.syn = unit.syn


def test_copyWiki_empty_Wiki():
    entity = {"id": "syn123"}
    with patch.object(syn, "getWikiHeaders", return_value=None), \
            patch.object(syn, "get", return_value=entity):
        synapseutils.copyWiki(syn, "syn123", "syn456", updateLinks=False)

def test_copyWiki_input_validation():
    to_copy=[{'id': '8688', 'title': 'A Test Wiki'},
             {'id': '8689', 'title': 'A sub-wiki', 'parentId': '8688'},
             {'id': '8690', 'title': 'A sub-sub-wiki', 'parentId': '8689'}]
    wiki={"id": "8786",
          "title": "A Test Wiki",
          "markdown": "some text"
         }
    entity={"id":"syn123"}
    expected_calls=[call({'id': 'syn123'}, '4'),
                    call({'id': 'syn123'}, '8688'),
                    call({'id': 'syn123'}, '8689'),
                    call({'id': 'syn123'}, '8690')]
    with patch.object(syn, "getWikiHeaders", return_value=to_copy),\
            patch.object(syn, "get", return_value=entity),\
            patch.object(syn, "getWiki", return_value=wiki) as mock_getWiki,\
            patch.object(syn, "store", return_value=wiki):
        synapseutils.copyWiki(syn, "syn123", "syn456", entitySubPageId="8688", destinationSubPageId="4",
                              updateLinks=False)
        mock_getWiki.assert_has_calls(expected_calls)

        synapseutils.copyWiki(syn, "syn123", "syn456", entitySubPageId=8688.0, destinationSubPageId=4.0,
                              updateLinks=False)
        mock_getWiki.assert_has_calls(expected_calls)

        assert_raises(ValueError, synapseutils.copyWiki, syn, "syn123", "syn456", entitySubPageId="some_string",
                      updateLinks=False)

<<<<<<< HEAD
class TestCopyPermissions:
    """Test copy entities with different permissions"""
    def setup(self):
        self.project_entity = Project(name=str(uuid.uuid4()), id="syn1234")
        self.second_project = Project(name=str(uuid.uuid4()), id="syn2345")
        self.file_ent = File(name='File', parent=self.project_entity.id,
                             id="syn3456")

    def test_dont_copy_read_permissions(self):
        #TEST: Entities with READ permissions not copied
        permissions = ["READ"]
        with patch.object(syn, "get",
                         return_value=self.file_ent) as patch_syn_get,\
             patch.object(syn, "getPermissions",
                          return_value=permissions) as patch_syn_permissions:
=======

class TestCopyAccessRestriction:
    """Test that entities with access restrictions aren't copied"""
    def setup(self):
        self.project_entity = Project(name=str(uuid.uuid4()), id="syn1234")
        self.second_project = Project(name=str(uuid.uuid4()), id="syn2345")
        self.file_ent = File(name='File', parent=self.project_entity.id)
        self.file_ent.id = "syn3456"

    def test_copy_entity_access_requirements(self):
        # TEST: Entity with access requirement not copied
        access_requirements = {'results': ["fee", "fi"]}
        with patch.object(syn, "get",
                          return_value=self.file_ent) as patch_syn_get,\
             patch.object(syn, "restGET",
                          return_value=access_requirements) as patch_restget:
>>>>>>> f1486bf3
            copied_file = synapseutils.copy(syn, self.file_ent,
                                            destinationId=self.second_project.id,
                                            skipCopyWikiPage=True)
            assert_equals(copied_file, dict())
            patch_syn_get.assert_called_once_with(self.file_ent,
                                                  downloadFile=False)
<<<<<<< HEAD
            patch_syn_permissions.assert_called_once_with(self.file_ent,
                                                          syn.username)
=======
            patch_restget.assert_called_once_with('/entity/{}/accessRequirement'.format(self.file_ent.id))
>>>>>>> f1486bf3
<|MERGE_RESOLUTION|>--- conflicted
+++ resolved
@@ -50,7 +50,6 @@
         assert_raises(ValueError, synapseutils.copyWiki, syn, "syn123", "syn456", entitySubPageId="some_string",
                       updateLinks=False)
 
-<<<<<<< HEAD
 class TestCopyPermissions:
     """Test copy entities with different permissions"""
     def setup(self):
@@ -66,8 +65,15 @@
                          return_value=self.file_ent) as patch_syn_get,\
              patch.object(syn, "getPermissions",
                           return_value=permissions) as patch_syn_permissions:
-=======
-
+            copied_file = synapseutils.copy(syn, self.file_ent,
+                                  destinationId=self.second_project.id,
+                                  skipCopyWikiPage=True)
+            assert_equals(copied_file, dict())
+            patch_syn_get.assert_called_once_with(self.file_ent,
+                                                  downloadFile=False)
+            patch_syn_permissions.assert_called_once_with(self.file_ent,
+                                                          syn.username)
+          
 class TestCopyAccessRestriction:
     """Test that entities with access restrictions aren't copied"""
     def setup(self):
@@ -83,16 +89,10 @@
                           return_value=self.file_ent) as patch_syn_get,\
              patch.object(syn, "restGET",
                           return_value=access_requirements) as patch_restget:
->>>>>>> f1486bf3
             copied_file = synapseutils.copy(syn, self.file_ent,
                                             destinationId=self.second_project.id,
                                             skipCopyWikiPage=True)
             assert_equals(copied_file, dict())
             patch_syn_get.assert_called_once_with(self.file_ent,
                                                   downloadFile=False)
-<<<<<<< HEAD
-            patch_syn_permissions.assert_called_once_with(self.file_ent,
-                                                          syn.username)
-=======
-            patch_restget.assert_called_once_with('/entity/{}/accessRequirement'.format(self.file_ent.id))
->>>>>>> f1486bf3
+            patch_restget.assert_called_once_with('/entity/{}/accessRequirement'.format(self.file_ent.id))