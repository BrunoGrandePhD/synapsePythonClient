# -*- coding: utf-8 -*-
from __future__ import absolute_import
from __future__ import division
from __future__ import print_function
from __future__ import unicode_literals
from builtins import str
import six

import filecmp
import os
import re
import sys
import uuid
import json
<<<<<<< HEAD
=======
import time
from nose.plugins.attrib import attr
>>>>>>> fd2e9115
from nose.tools import assert_raises, assert_equals
import tempfile
import shutil
from mock import patch
try:
    import ConfigParser
except:
    import configparser as ConfigParser

import synapseclient
import synapseclient.client as client
import synapseclient.utils as utils
import synapseclient.__main__ as cmdline
from synapseclient.evaluation import Evaluation

import integration
from integration import schedule_for_cleanup

if six.PY2:
    from StringIO import StringIO
else:
    from io import StringIO


def setup_module(module):
    print('\n')
    print('~' * 60)
    print(os.path.basename(__file__))
    print('~' * 60)
    module.syn = integration.syn
    module.project = integration.project

    module.parser = cmdline.build_parser()

    #used for --description and --descriptionFile tests
    module.upload_filename = _create_temp_file_with_cleanup()
    module.description_text = "'some description text'"
    module.desc_filename = _create_temp_file_with_cleanup(module.description_text)


def run(*command, **kwargs):
    """
    Sends the given command list to the command line client.

    :returns: The STDOUT output of the command.
    """

    print(' '.join(command))
    old_stdout = sys.stdout
    capturedSTDOUT = StringIO()
    try:
        sys.stdout = capturedSTDOUT
        sys.argv = [item for item in command]
        args = parser.parse_args()
        args.debug = True
        cmdline.perform_main(args, kwargs.get('syn',syn))
    except SystemExit:
        pass # Prevent the test from quitting prematurely
    finally:
        sys.stdout = old_stdout

    capturedSTDOUT = capturedSTDOUT.getvalue()
    print(capturedSTDOUT)
    return capturedSTDOUT


def parse(regex, output):
    """Returns the first match."""
    m = re.search(regex, output)
    if m:
        if len(m.groups()) > 0:
            return m.group(1).strip()
    else:
        raise Exception('ERROR parsing output: "' + str(output) + '"')


def test_command_line_client():
    # Create a Project
    output = run('synapse',
                 '--skip-checks',
                 'create',
                 '-name',
                 str(uuid.uuid4()),
                 '-description',
                 'test of command line client',
                 'Project')
    project_id = parse(r'Created entity:\s+(syn\d+)\s+', output)
    schedule_for_cleanup(project_id)

    # Create a File
    filename = utils.make_bogus_data_file()
    schedule_for_cleanup(filename)
    output = run('synapse',
                 '--skip-checks',
                 'add',
                 '-name',
                 'BogusFileEntity',
                 '-description',
                 'Bogus data to test file upload',
                 '-parentid',
                 project_id,
                 filename)
    file_entity_id = parse(r'Created/Updated entity:\s+(syn\d+)\s+', output)

    # Verify that we stored the file in Synapse
    f1 = syn.get(file_entity_id)
    fh = syn._getFileHandle(f1.dataFileHandleId)
    assert fh['concreteType'] == 'org.sagebionetworks.repo.model.file.S3FileHandle'

    # Get File from the command line
    output = run('synapse',
                 '--skip-checks',
                 'get',
                 file_entity_id)
    downloaded_filename = parse(r'Downloaded file:\s+(.*)', output)
    schedule_for_cleanup(downloaded_filename)
    assert os.path.exists(downloaded_filename)
    assert filecmp.cmp(filename, downloaded_filename)


    # Update the File
    filename = utils.make_bogus_data_file()
    schedule_for_cleanup(filename)
    output = run('synapse',
                 '--skip-checks',
                 'store',
                 '--id',
                 file_entity_id,
                 filename)
    updated_entity_id = parse(r'Created/Updated entity:\s+(syn\d+)', output)

    # Get the File again
    output = run('synapse',
                 '--skip-checks',
                 'get',
                 file_entity_id)
    downloaded_filename = parse(r'Downloaded file:\s+(.*)', output)
    schedule_for_cleanup(downloaded_filename)
    assert os.path.exists(downloaded_filename)
    assert filecmp.cmp(filename, downloaded_filename)

    # Test query
    output = run('synapse',
                 '--skip-checks',
                 'query',
                 'select id, name from entity where parentId=="%s"' % project_id)
    assert 'BogusFileEntity' in output
    assert file_entity_id in output


    # Move the file to new folder
    folder = syn.store(synapseclient.Folder(parentId=project_id))
    output = run('synapse',
                 'mv',
                 '--id',
                 file_entity_id,
                 '--parentid',
                 folder.id)
    downloaded_filename = parse(r'Moved\s+(.*)', output)
    movedFile = syn.get(file_entity_id, downloadFile=False)
    assert movedFile.parentId == folder.id


    # Test Provenance
    repo_url = 'https://github.com/Sage-Bionetworks/synapsePythonClient'
    output = run('synapse',
                 '--skip-checks',
                 'set-provenance',
                 '-id',
                 file_entity_id,
                 '-name',
                 'TestActivity',
                 '-description',
                 'A very excellent provenance',
                 '-used',
                 file_entity_id,
                 '-executed',
                 repo_url)
    activity_id = parse(r'Set provenance record (\d+) on entity syn\d+', output)

    output = run('synapse',
                 '--skip-checks',
                 'get-provenance',
                 '--id',
                 file_entity_id)

    activity = json.loads(output)
    assert activity['name'] == 'TestActivity'
    assert activity['description'] == 'A very excellent provenance'

    used = utils._find_used(activity, lambda used: 'reference' in used)
    assert used['reference']['targetId'] == file_entity_id

    used = utils._find_used(activity, lambda used: 'url' in used)
    assert used['url'] == repo_url
    assert used['wasExecuted'] == True

    # Note: Tests shouldn't have external dependencies
    #       but this is a pretty picture of Singapore
    singapore_url = 'http://upload.wikimedia.org/wikipedia/commons/' \
                    'thumb/3/3e/1_singapore_city_skyline_dusk_panorama_2011.jpg' \
                    '/1280px-1_singapore_city_skyline_dusk_panorama_2011.jpg'

    # Test external file handle
    output = run('synapse',
                 '--skip-checks',
                 'add',
                 '-name',
                 'Singapore',
                 '-description',
                 'A nice picture of Singapore',
                 '-parentid',
                 project_id,
                 singapore_url)
    exteral_entity_id = parse(r'Created/Updated entity:\s+(syn\d+)\s+', output)

    # Verify that we created an external file handle
    f2 = syn.get(exteral_entity_id)
    fh = syn._getFileHandle(f2.dataFileHandleId)
    assert fh['concreteType'] == 'org.sagebionetworks.repo.model.file.ExternalFileHandle'

    output = run('synapse',
                 '--skip-checks',
                 'get',
                 exteral_entity_id)
    downloaded_filename = parse(r'Downloaded file:\s+(.*)', output)
    schedule_for_cleanup(downloaded_filename)
    assert os.path.exists(downloaded_filename)

    # Delete the Project
    output = run('synapse',
                 '--skip-checks',
                 'delete',
                 project_id)


def test_command_line_client_annotations():
    # Create a Project
    output = run('synapse',
                 '--skip-checks',
                 'create',
                 '-name',
                 str(uuid.uuid4()),
                 '-description',
                 'test of command line client',
                 'Project')
    project_id = parse(r'Created entity:\s+(syn\d+)\s+', output)
    schedule_for_cleanup(project_id)

    # Create a File
    filename = utils.make_bogus_data_file()
    schedule_for_cleanup(filename)
    output = run('synapse',
                 '--skip-checks',
                 'add',
                 '-name',
                 'BogusFileEntity',
                 '-description',
                 'Bogus data to test file upload',
                 '-parentid',
                 project_id,
                 filename)
    file_entity_id = parse(r'Created/Updated entity:\s+(syn\d+)\s+', output)

    # Test setting annotations
    output = run('synapse',
                 '--skip-checks',
                 'set-annotations',
                 '--id',
                 file_entity_id,
                 '--annotations',
                 '{"foo": 1, "bar": "1", "baz": [1, 2, 3]}',
    )

    # Test getting annotations
    # check that the three things set are correct
    # This test should be adjusted to check for equality of the
    # whole annotation dictionary once the issue of other
    # attributes (creationDate, eTag, id, uri) being returned is resolved
    # See: https://sagebionetworks.jira.com/browse/SYNPY-175

    output = run('synapse',
                 '--skip-checks',
                 'get-annotations',
                 '--id',
                 file_entity_id
             )

    annotations = json.loads(output)
    assert annotations['foo'] == [1]
    assert annotations['bar'] == [u"1"]
    assert annotations['baz'] == [1, 2, 3]

    # Test setting annotations by replacing existing ones.
    output = run('synapse',
                 '--skip-checks',
                 'set-annotations',
                 '--id',
                 file_entity_id,
                 '--annotations',
                 '{"foo": 2}',
                 '--replace'
    )

    # Test that the annotation was updated
    output = run('synapse',
                 '--skip-checks',
                 'get-annotations',
                 '--id',
                 file_entity_id
             )

    annotations = json.loads(output)

    assert annotations['foo'] == [2]

    # Since this replaces the existing annotations, previous values
    # Should not be available.
    assert_raises(KeyError, lambda key: annotations[key], 'bar')
    assert_raises(KeyError, lambda key: annotations[key], 'baz')

    # Test running add command to set annotations on a new object
    filename2 = utils.make_bogus_data_file()
    schedule_for_cleanup(filename2)
    output = run('synapse',
                 '--skip-checks',
                 'add',
                 '-name',
                 'BogusData2',
                 '-description',
                 'Bogus data to test file upload with add and add annotations',
                 '-parentid',
                 project_id,
                 '--annotations',
                 '{"foo": 123}',
                 filename2)

    file_entity_id = parse(r'Created/Updated entity:\s+(syn\d+)\s+', output)

    # Test that the annotation was updated
    output = run('synapse',
                 '--skip-checks',
                 'get-annotations',
                 '--id',
                 file_entity_id
             )

    annotations = json.loads(output)
    assert annotations['foo'] == [123]

    # Test running store command to set annotations on a new object
    filename3 = utils.make_bogus_data_file()
    schedule_for_cleanup(filename3)
    output = run('synapse',
                 '--skip-checks',
                 'store',
                 '--name',
                 'BogusData3',
                 '--description',
                 '\"Bogus data to test file upload with store and add annotations\"',
                 '--parentid',
                 project_id,
                 '--annotations',
                 '{"foo": 456}',
                 filename3)

    file_entity_id = parse(r'Created/Updated entity:\s+(syn\d+)\s+', output)

    # Test that the annotation was updated
    output = run('synapse',
                 '--skip-checks',
                 'get-annotations',
                 '--id',
                 file_entity_id
             )

    annotations = json.loads(output)
    assert annotations['foo'] == [456]


def test_command_line_store_and_submit():
    # Create a Project
    output = run('synapse',
                 '--skip-checks',
                 'store',
                 '--name',
                 str(uuid.uuid4()),
                 '--description',
                 'test of store command',
                 '--type',
                 'Project')
    project_id = parse(r'Created/Updated entity:\s+(syn\d+)\s+', output)
    schedule_for_cleanup(project_id)

    # Create and upload a file
    filename = utils.make_bogus_data_file()
    schedule_for_cleanup(filename)
    output = run('synapse',
                 '--skip-checks',
                 'store',
                 '--description',
                 'Bogus data to test file upload',
                 '--parentid',
                 project_id,
                 '--file',
                 filename)
    file_entity_id = parse(r'Created/Updated entity:\s+(syn\d+)\s+', output)

    # Verify that we stored the file in Synapse
    f1 = syn.get(file_entity_id)
    fh = syn._getFileHandle(f1.dataFileHandleId)
    assert fh['concreteType'] == 'org.sagebionetworks.repo.model.file.S3FileHandle'

    # Test that entity is named after the file it contains
    assert f1.name == os.path.basename(filename)

    # Create an Evaluation to submit to
    eval = Evaluation(name=str(uuid.uuid4()), contentSource=project_id)
    eval = syn.store(eval)
    schedule_for_cleanup(eval)

    # Submit a bogus file
    output = run('synapse',
                 '--skip-checks',
                 'submit',
                 '--evaluation',
                 eval.id,
                 '--name',
                 'Some random name',
                 '--entity',
                 file_entity_id)
    submission_id = parse(r'Submitted \(id: (\d+)\) entity:\s+', output)

    #testing different commmand line options for submitting to an evaluation
    #. submitting to an evaluation by evaluationID
    output = run('synapse',
                 '--skip-checks',
                 'submit',
                 '--evalID',
                 eval.id,
                 '--name',
                 'Some random name',
                 '--alias',
                 'My Team',
                 '--entity',
                 file_entity_id)
    submission_id = parse(r'Submitted \(id: (\d+)\) entity:\s+', output)


    # Update the file
    filename = utils.make_bogus_data_file()
    schedule_for_cleanup(filename)
    output = run('synapse',
                 '--skip-checks',
                 'store',
                 '--id',
                 file_entity_id,
                 '--file',
                 filename)
    updated_entity_id = parse(r'Updated entity:\s+(syn\d+)', output)
    schedule_for_cleanup(updated_entity_id)

    # Submit an updated bogus file and this time by evaluation name
    output = run('synapse',
                 '--skip-checks',
                 'submit',
                 '--evaluationName',
                 eval.name,
                 '--entity',
                 file_entity_id)
    submission_id = parse(r'Submitted \(id: (\d+)\) entity:\s+', output)

    # Tests shouldn't have external dependencies, but here it's required
    ducky_url = 'https://www.synapse.org/Portal/clear.cache.gif'

    # Test external file handle
    output = run('synapse',
                 '--skip-checks',
                 'store',
                 '--name',
                 'Rubber Ducky',
                 '--description',
                 'I like rubber duckies',
                 '--parentid',
                 project_id,
                 '--file',
                 ducky_url)
    exteral_entity_id = parse(r'Created/Updated entity:\s+(syn\d+)\s+', output)
    schedule_for_cleanup(exteral_entity_id)

    # Verify that we created an external file handle
    f2 = syn.get(exteral_entity_id)
    fh = syn._getFileHandle(f2.dataFileHandleId)
    assert fh['concreteType'] == 'org.sagebionetworks.repo.model.file.ExternalFileHandle'

    #submit an external file to an evaluation and use provenance
    filename = utils.make_bogus_data_file()
    schedule_for_cleanup(filename)
    repo_url = 'https://github.com/Sage-Bionetworks/synapsePythonClient'
    output = run('synapse',
                 '--skip-checks',
                 'submit',
                 '--evalID',
                 eval.id,
                 '--file',
                 filename,
                 '--parent',
                 project_id,
                 '--used',
                 exteral_entity_id,
                 '--executed',
                 repo_url
                 )
    submission_id = parse(r'Submitted \(id: (\d+)\) entity:\s+', output)

    # Delete project
    output = run('synapse',
                 '--skip-checks',
                 'delete',
                 project_id)


def test_command_get_recursive_and_query():
    """Tests the 'synapse get -r' and 'synapse get -q' functions"""

    project_entity = project

    # Create Folders in Project
    folder_entity = syn.store(synapseclient.Folder(name=str(uuid.uuid4()),
                                                   parent=project_entity))

    folder_entity2 = syn.store(synapseclient.Folder(name=str(uuid.uuid4()),
                                                    parent=folder_entity))

    # Create and upload two files in sub-Folder
    uploaded_paths = []
    file_entities = []

    for i in range(2):
        f  = utils.make_bogus_data_file()
        uploaded_paths.append(f)
        schedule_for_cleanup(f)
        file_entity = synapseclient.File(f, parent=folder_entity2)
        file_entity = syn.store(file_entity)
        file_entities.append(file_entity)
        schedule_for_cleanup(f)


    #Add a file in the Folder as well
    f  = utils.make_bogus_data_file()
    uploaded_paths.append(f)
    schedule_for_cleanup(f)
    file_entity = synapseclient.File(f, parent=folder_entity)
    file_entity = syn.store(file_entity)
    file_entities.append(file_entity)

    #function under test uses queries which are eventually consistent but not immediately after creating the entities
    time.sleep(3)

    ### Test recursive get
    output = run('synapse', '--skip-checks',
                 'get', '-r',
                 folder_entity.id)
    #Verify that we downloaded files:
    new_paths = [os.path.join('.', folder_entity2.name, os.path.basename(f)) for f in uploaded_paths[:-1]]
    new_paths.append(os.path.join('.', os.path.basename(uploaded_paths[-1])))
    schedule_for_cleanup(folder_entity.name)
    for downloaded, uploaded in zip(new_paths, uploaded_paths):
        print(uploaded, downloaded)
        assert os.path.exists(downloaded)
        assert filecmp.cmp(downloaded, uploaded)
        schedule_for_cleanup(downloaded)


    ### Test query get
    ### Note: We're not querying on annotations because tests can fail if there
    ###       are lots of jobs queued as happens when staging is syncing
    output = run('synapse', '--skip-checks',
                 'get', '-q', "select id from file where parentId=='%s'" %
                 folder_entity2.id)
    #Verify that we downloaded files from folder_entity2
    new_paths = [os.path.join('.', os.path.basename(f)) for f in uploaded_paths[:-1]]
    for downloaded, uploaded in zip(new_paths, uploaded_paths[:-1]):
        print(uploaded, downloaded)
        assert os.path.exists(downloaded)
        assert filecmp.cmp(downloaded, uploaded)
        schedule_for_cleanup(downloaded)

    schedule_for_cleanup(new_paths[0])

    ### Test query get using a Table with an entity column
    ### This should be replaced when Table File Views are implemented in the client
    cols = []
    cols.append(synapseclient.Column(name='id', columnType='ENTITYID'))

    schema1 = syn.store(synapseclient.Schema(name='Foo Table', columns=cols, parent=project_entity))
    schedule_for_cleanup(schema1.id)

    data1 =[[x.id] for x in file_entities]

    print(data1)

    row_reference_set1 = syn.store(synapseclient.RowSet(columns=cols, schema=schema1,
                                   rows=[synapseclient.Row(r) for r in data1]))

    ### Test Table/View query get
    output = run('synapse', '--skip-checks', 'get', '-q',
                 "select id from %s" % schema1.id)
    #Verify that we downloaded files:
    new_paths = [os.path.join('.', os.path.basename(f)) for f in uploaded_paths[:-1]]
    new_paths.append(os.path.join('.', os.path.basename(uploaded_paths[-1])))
    schedule_for_cleanup(folder_entity.name)
    for downloaded, uploaded in zip(new_paths, uploaded_paths):
        print(uploaded, downloaded)
        assert os.path.exists(downloaded)
        assert filecmp.cmp(downloaded, uploaded)
        schedule_for_cleanup(downloaded)

    schedule_for_cleanup(new_paths[0])

def test_command_copy():
    """Tests the 'synapse cp' function"""

    # Create a Project
    project_entity = syn.store(synapseclient.Project(name=str(uuid.uuid4())))
    schedule_for_cleanup(project_entity.id)

    # Create a Folder in Project
    folder_entity = syn.store(synapseclient.Folder(name=str(uuid.uuid4()),
                                                   parent=project_entity))
    schedule_for_cleanup(folder_entity.id)
    # Create and upload a file in Folder
    repo_url = 'https://github.com/Sage-Bionetworks/synapsePythonClient'
    annots = {'test':['hello_world']}
    # Create, upload, and set annotations on a file in Folder
    filename = utils.make_bogus_data_file()
    schedule_for_cleanup(filename)
    file_entity = syn.store(synapseclient.File(filename, parent=folder_entity))
    externalURL_entity = syn.store(synapseclient.File(repo_url,name='rand',parent=folder_entity,synapseStore=False))
    syn.setAnnotations(file_entity,annots)
    syn.setAnnotations(externalURL_entity,annots)
    schedule_for_cleanup(file_entity.id)
    schedule_for_cleanup(externalURL_entity.id)

    ### Test cp function
    output = run('synapse', '--skip-checks',
                 'cp',file_entity.id,
                 '--destinationId',project_entity.id)
    output_URL = run('synapse', '--skip-checks',
                 'cp',externalURL_entity.id,
                 '--destinationId',project_entity.id)

    copied_id = parse(r'Copied syn\d+ to (syn\d+)',output)
    copied_URL_id = parse(r'Copied syn\d+ to (syn\d+)',output_URL)

    #Verify that our copied files are identical
    copied_ent = syn.get(copied_id)
    copied_URL_ent = syn.get(copied_URL_id,downloadFile=False)
    schedule_for_cleanup(copied_id)
    schedule_for_cleanup(copied_URL_id)
    copied_ent_annot = syn.getAnnotations(copied_id)
    copied_url_annot = syn.getAnnotations(copied_URL_id)

    copied_prov = syn.getProvenance(copied_id)['used'][0]['reference']['targetId']
    copied_url_prov = syn.getProvenance(copied_URL_id)['used'][0]['reference']['targetId']

    #Make sure copied files are the same
    assert copied_prov == file_entity.id
    assert copied_ent_annot == annots
    assert copied_ent.properties.dataFileHandleId == file_entity.properties.dataFileHandleId

    #Make sure copied URLs are the same
    assert copied_url_prov == externalURL_entity.id
    assert copied_url_annot == annots
    assert copied_URL_ent.externalURL == repo_url
    assert copied_URL_ent.name == 'rand'
    assert copied_URL_ent.properties.dataFileHandleId == externalURL_entity.properties.dataFileHandleId

    #Verify that errors are being thrown when a
    #file is copied to a folder/project that has a file with the same filename
    assert_raises(ValueError,run, 'synapse', '--debug', '--skip-checks',
                 'cp',file_entity.id,
                 '--destinationId',project_entity.id)

def test_command_line_using_paths():
    # Create a Project
    project_entity = syn.store(synapseclient.Project(name=str(uuid.uuid4())))
    schedule_for_cleanup(project_entity.id)

    # Create a Folder in Project
    folder_entity = syn.store(synapseclient.Folder(name=str(uuid.uuid4()), parent=project_entity))

    # Create and upload a file in Folder
    filename = utils.make_bogus_data_file()
    schedule_for_cleanup(filename)
    file_entity = syn.store(synapseclient.File(filename, parent=folder_entity))

    # Verify that we can use show with a filename
    output = run('synapse', '--skip-checks', 'show', filename)
    id = parse(r'File: %s\s+\((syn\d+)\)\s+' %os.path.split(filename)[1], output)
    assert file_entity.id == id

    # Verify that limitSearch works by making sure we get the file entity
    # that's inside the folder
    file_entity2 = syn.store(synapseclient.File(filename, parent=project_entity))
    output = run('synapse', '--skip-checks', 'get',
                 '--limitSearch', folder_entity.id,
                 filename)
    print("output = \"", output, "\"")
    id = parse(r'Associated file: .* with synapse ID (syn\d+)', output)
    name = parse(r'Associated file: (.*) with synapse ID syn\d+', output)
    assert_equals(file_entity.id, id)
    assert utils.equal_paths(name, filename)

    #Verify that set-provenance works with filepath
    repo_url = 'https://github.com/Sage-Bionetworks/synapsePythonClient'
    output = run('synapse', '--skip-checks', 'set-provenance',
                 '-id', file_entity2.id,
                 '-name', 'TestActivity',
                 '-description', 'A very excellent provenance',
                 '-used', filename,
                 '-executed', repo_url,
                 '-limitSearch', folder_entity.id)
    activity_id = parse(r'Set provenance record (\d+) on entity syn\d+', output)

    output = run('synapse', '--skip-checks', 'get-provenance',
                 '-id', file_entity2.id)
    activity = json.loads(output)
    assert activity['name'] == 'TestActivity'
    assert activity['description'] == 'A very excellent provenance'

    #Verify that store works with provenance specified with filepath
    repo_url = 'https://github.com/Sage-Bionetworks/synapsePythonClient'
    filename2 = utils.make_bogus_data_file()
    schedule_for_cleanup(filename2)
    output = run('synapse', '--skip-checks', 'add', filename2,
                 '-parentid', project_entity.id,
                 '-used', filename,
                 '-executed', '%s %s' %(repo_url, filename))
    entity_id = parse(r'Created/Updated entity:\s+(syn\d+)\s+', output)
    output = run('synapse', '--skip-checks', 'get-provenance',
                 '-id', entity_id)
    activity = json.loads(output)
    a = [a for a in activity['used'] if a['wasExecuted']==False]
    assert a[0]['reference']['targetId'] in [file_entity.id, file_entity2.id]

    #Test associate command
    #I have two files in Synapse filename and filename2
    path = tempfile.mkdtemp()
    schedule_for_cleanup(path)
    shutil.copy(filename, path)
    shutil.copy(filename2, path)
    output = run('synapse', '--skip-checks', 'associate', path, '-r')
    output = run('synapse', '--skip-checks', 'show', filename)

def test_table_query():
    """Test command line ability to do table query.

    """

    cols = []
    cols.append(synapseclient.Column(name='name', columnType='STRING', maximumSize=1000))
    cols.append(synapseclient.Column(name='foo', columnType='STRING', enumValues=['foo', 'bar', 'bat']))
    cols.append(synapseclient.Column(name='x', columnType='DOUBLE'))
    cols.append(synapseclient.Column(name='age', columnType='INTEGER'))
    cols.append(synapseclient.Column(name='cartoon', columnType='BOOLEAN'))

    project_entity = project

    schema1 = syn.store(synapseclient.Schema(name=str(uuid.uuid4()), columns=cols, parent=project_entity))
    schedule_for_cleanup(schema1.id)

    data1 =[['Chris',  'bar', 11.23, 45, False],
            ['Jen',    'bat', 14.56, 40, False],
            ['Jane',   'bat', 17.89,  6, False],
            ['Henry',  'bar', 10.12,  1, False]]

    row_reference_set1 = syn.store(synapseclient.RowSet(columns=cols, schema=schema1,
                                   rows=[synapseclient.Row(r) for r in data1]))

    # Test query
    output = run('synapse', '--skip-checks', 'query',
                 'select * from %s' % schema1.id)

    output_rows = output.rstrip("\n").split("\n")

    # Check the length of the output
    assert len(output_rows) == 5, "got %s rows" % (len(output_rows),)

    # Check that headers are correct.
    # Should be column names in schema plus the ROW_ID and ROW_VERSION
    my_headers_set = output_rows[0].split("\t")
    expected_headers_set = ["ROW_ID", "ROW_VERSION"] + list(map(lambda x: x.name, cols))
    assert my_headers_set == expected_headers_set, "%r != %r" % (my_headers_set, expected_headers_set)

def test_login():
    try:
        config = ConfigParser.ConfigParser()
        config.read(client.CONFIG_FILE)
        other_user = {}
        other_user['username'] = config.get('test-authentication', 'username')
        other_user['password'] = config.get('test-authentication', 'password')

        with patch("synapseclient.client.Synapse._writeSessionCache") as write_session_cache_mock:
            alt_syn = synapseclient.Synapse()
            output = run('synapse', '--skip-checks', 'login',
                         '-u', other_user['username'],
                         '-p', other_user['password'],
                         '--rememberMe',
                         syn=alt_syn)
            cached_sessions = write_session_cache_mock.call_args[0][0]
            assert cached_sessions["<mostRecent>"] == other_user['username']
            assert other_user['username'] in cached_sessions
            assert alt_syn.username == other_user['username']
            assert alt_syn.apiKey is not None

    except ConfigParser.Error:
        print("Skipping test for login command: No [test-authentication] in %s" % client.CONFIG_FILE)

def test_configPath():
    """Test using a user-specified configPath for Synapse configuration file.

    """

    tmp_config_file = tempfile.NamedTemporaryFile(suffix='.synapseConfig')
    shutil.copyfile(synapseclient.client.CONFIG_FILE, tmp_config_file.name)

    # Create a File
    filename = utils.make_bogus_data_file()
    schedule_for_cleanup(filename)
    output = run('synapse',
                 '--skip-checks',
                 '--configPath',
                 tmp_config_file.name,
                 'add',
                 '-name',
                 'BogusFileEntityTwo',
                 '-description',
                 'Bogus data to test file upload',
                 '-parentid',
                 project.id,
                 filename)
    file_entity_id = parse(r'Created/Updated entity:\s+(syn\d+)\s+', output)

    # Verify that we stored the file in Synapse
    f1 = syn.get(file_entity_id)
    fh = syn._getFileHandle(f1.dataFileHandleId)
    assert fh['concreteType'] == 'org.sagebionetworks.repo.model.file.S3FileHandle'


def _description_wiki_check(run_output, expected_description):
    entity_id = parse(r'Created.* entity:\s+(syn\d+)\s+', run_output)
    wiki = syn.getWiki(entity_id)
    assert_equals(expected_description, wiki.markdown)


def _create_temp_file_with_cleanup(specific_file_text = None):
    if specific_file_text:
        with tempfile.NamedTemporaryFile(mode="w", suffix=".txt", delete=False) as file:
            file.write(specific_file_text)
            filename = file.name
    else:
        filename = utils.make_bogus_data_file()
    schedule_for_cleanup(filename)
    return filename


def test_create__with_description():
    output = run('synapse',
                 'create',
                 'Folder',
                 '-name',
                 str(uuid.uuid4()),
                 '-parentid',
                 project.id,
                 '--description',
                 description_text
                 )
    _description_wiki_check(output, description_text)


def test_store__with_description():
    output = run('synapse',
                 'store',
                 upload_filename,
                 '-name',
                 str(uuid.uuid4()),
                 '-parentid',
                 project.id,
                 '--description',
                 description_text
                 )
    _description_wiki_check(output, description_text)


def test_add__with_description():
    output = run('synapse',
                 'add',
                 upload_filename,
                 '-name',
                 str(uuid.uuid4()),
                 '-parentid',
                 project.id,
                 '--description',
                 description_text
                 )
    _description_wiki_check(output, description_text)


def test_create__with_descriptionFile():
    output = run('synapse',
                 'create',
                 'Folder',
                 '-name',
                 str(uuid.uuid4()),
                 '-parentid',
                 project.id,
                 '--descriptionFile',
                 desc_filename
                 )
    _description_wiki_check(output, description_text)


def test_store__with_descriptionFile():
    output = run('synapse',
                 'store',
                 upload_filename,
                 '-name',
                 str(uuid.uuid4()),
                 '-parentid',
                 project.id,
                 '--descriptionFile',
                 desc_filename
                 )
    _description_wiki_check(output, description_text)


def test_add__with_descriptionFile():
    output = run('synapse',
                 'add',
                 upload_filename,
                 '-name',
                 str(uuid.uuid4()),
                 '-parentid',
                 project.id,
                 '--descriptionFile',
                 desc_filename
                 )
    _description_wiki_check(output, description_text)<|MERGE_RESOLUTION|>--- conflicted
+++ resolved
@@ -12,11 +12,8 @@
 import sys
 import uuid
 import json
-<<<<<<< HEAD
-=======
 import time
 from nose.plugins.attrib import attr
->>>>>>> fd2e9115
 from nose.tools import assert_raises, assert_equals
 import tempfile
 import shutil
