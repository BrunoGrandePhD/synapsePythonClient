# -*- coding: utf-8 -*-
from __future__ import absolute_import
from __future__ import division
from __future__ import print_function
from __future__ import unicode_literals
from builtins import str

from backports import csv
import io
import json
import filecmp
import math
import os
import random
import sys
import tempfile
import time
import uuid
import six
from builtins import zip
<<<<<<< HEAD
from nose.tools import assert_equals, assert_less, assert_not_equal
=======
from nose.tools import assert_equals, assert_less, assert_not_equal, assert_dict_equal, assert_false, assert_true
>>>>>>> 03cae148
from datetime import datetime
from mock import patch

import synapseclient
from synapseclient.exceptions import *
from synapseclient import File, Folder, Schema, EntityViewSchema, Project
from synapseclient.table import Column, RowSet, Row, as_table_columns, Table
from synapseclient.utils import id_of
import integration
from integration import schedule_for_cleanup


def setup(module):
    print('\n')
    print('~' * 60)
    print(os.path.basename(__file__))
    print('~' * 60)
    module.syn = integration.syn
    module.project = integration.project

    print("Crank up timeout on async calls")
    module.syn.table_query_timeout = 423

def test_create_and_update_file_view():

    ## Create a folder
    folder = Folder(str(uuid.uuid4()), parent=project, description='creating a file-view')
    folder = syn.store(folder)

    ## Create dummy file with annotations in our folder
    path = utils.make_bogus_data_file()
    file_annotations = dict(fileFormat='jpg', dataType='image', artist='Banksy',
                            medium='print', title='Girl With Ballon')
    schedule_for_cleanup(path)
    a_file = File(path, parent=folder, annotations=file_annotations)
    a_file = syn.store(a_file)
    schedule_for_cleanup(a_file)

    # Add new columns for the annotations on this file and get their IDs
    my_added_cols = [syn.store(synapseclient.Column(name=k, columnType="STRING")) for k in file_annotations.keys()]
    my_added_cols_ids = [c['id'] for c in my_added_cols]
    view_default_ids = [c['id'] for c in syn._get_default_entity_view_columns('file')]
    col_ids = my_added_cols_ids + view_default_ids
    scopeIds = [folder['id'].lstrip('syn')]

    ## Create an empty entity-view with defined scope as folder

    entity_view = EntityViewSchema(name=str(uuid.uuid4()), scopeIds=scopeIds, addDefaultViewColumns=True, type='file', columns=my_added_cols, parent=project)

    entity_view = syn.store(entity_view)
    schedule_for_cleanup(entity_view)

    assert_equals(set(scopeIds), set(entity_view.scopeIds))
    assert_equals(set(col_ids), set(entity_view.columnIds))
    assert_equals('file', entity_view.type)

    ## get the current view-schema
    view = syn.tableQuery("select * from %s" % entity_view.id)
    schedule_for_cleanup(view.filepath)

    view_dict = list(csv.DictReader(io.open(view.filepath, encoding="utf-8", newline='')))

    # check that all of the annotations were retrieved from the view
    assert set(file_annotations.keys()).issubset(set(view_dict[0].keys()))

    updated_a_file = syn.get(a_file.id, downloadFile=False)

    # Check that the values are the same as what was set
    # Both in the view and on the entity itself
    for k, v in file_annotations.items():
        assert_equals(view_dict[0][k], v)
        assert_equals(updated_a_file.annotations[k][0], v)

    # Make a change to the view and store
    view_dict[0]['fileFormat'] = 'PNG'

    with tempfile.NamedTemporaryFile(suffix=".csv", delete=False) as temp:
        schedule_for_cleanup(temp.name)
        temp_filename = temp.name

    with io.open(temp_filename, mode='w', encoding="utf-8", newline='') as temp_file:
        dw = csv.DictWriter(temp_file, fieldnames=view_dict[0].keys(),
                            quoting=csv.QUOTE_NONNUMERIC,
                            lineterminator=str(os.linesep))
        dw.writeheader()
        dw.writerows(view_dict)
        temp_file.flush()
    new_view = syn.store(synapseclient.Table(entity_view.id, temp_filename))
    new_view_dict = list(csv.DictReader(io.open(temp_filename, encoding="utf-8", newline='')))
    assert_equals(new_view_dict[0]['fileFormat'], 'PNG')

    #query for the change
    query_timeout_seconds = 30
    start_time = time.time()

    new_view_results = syn.tableQuery("select * from %s" % entity_view.id)
    schedule_for_cleanup(new_view_results.filepath)
    new_view_dict = list(csv.DictReader(io.open(new_view_results.filepath, encoding="utf-8", newline='')))
    #query until change is seen.
    while new_view_dict[0]['fileFormat'] != 'PNG':
        #check timeout
        assert_less(time.time() - start_time, query_timeout_seconds)
        #query again
        new_view_results = syn.tableQuery("select * from %s" % entity_view.id)
        new_view_dict = list(csv.DictReader(io.open(new_view_results.filepath, encoding="utf-8", newline='')))
    #paranoid check
    assert_equals(new_view_dict[0]['fileFormat'], 'PNG')


def test_entity_view_add_annotation_columns():
    proj1 = syn.store(Project(name=str(uuid.uuid4()) + 'test_entity_view_add_annotation_columns_proj1', annotations={'strAnno':'str1', 'intAnno':1, 'floatAnno':1.1}))
    proj2 = syn.store(Project(name=str(uuid.uuid4()) + 'test_entity_view_add_annotation_columns_proj2', annotations={'dateAnno':datetime.now(), 'strAnno':'str2', 'intAnno':2}))
    schedule_for_cleanup(proj1)
    schedule_for_cleanup(proj2)
    scopeIds = [utils.id_of(proj1), utils.id_of(proj2)]

    entity_view = EntityViewSchema(name=str(uuid.uuid4()), scopeIds=scopeIds, addDefaultViewColumns=False, addAnnotationColumns=True, type='project', parent=project)
    assert_true(entity_view['addAnnotationColumns'])

    #For some reason this call is eventually consistent but not immediately consistent. so we just wait till the size returned is correct
    expected_column_types = {'dateAnno': 'DATE', 'intAnno': 'INTEGER', 'strAnno': 'STRING', 'floatAnno': 'DOUBLE', 'concreteType':'STRING'}
    columns = syn._get_annotation_entity_view_columns(scopeIds, 'project')
    while len(columns) != len(expected_column_types):
        columns = syn._get_annotation_entity_view_columns(scopeIds, 'project')
        time.sleep(2)

    entity_view = syn.store(entity_view)
    assert_false(entity_view['addAnnotationColumns'])

    view_column_types = {column['name']:column['columnType'] for column in syn.getColumns(entity_view.columnIds)}
    assert_dict_equal(expected_column_types, view_column_types)

    #add another annotation to the project and make sure that EntityViewSchema only adds one moe column
    proj1['anotherAnnotation'] = 'I need healing!'
    proj1 = syn.store(proj1)

    entity_view.addAnnotationColumns = True
    entity_view = syn.store(entity_view)

    expected_column_types.update({'anotherAnnotation': 'STRING'})
    view_column_types = {column['name']:column['columnType'] for column in syn.getColumns(entity_view.columnIds)}
    assert_dict_equal(expected_column_types, view_column_types)


def test_rowset_tables():

    # print("Project ID:", project.id)
    # del integration._to_cleanup[:]

    cols = []
    cols.append(Column(name='name', columnType='STRING', maximumSize=1000))
    cols.append(Column(name='foo', columnType='STRING', enumValues=['foo', 'bar', 'bat']))
    cols.append(Column(name='x', columnType='DOUBLE'))
    cols.append(Column(name='age', columnType='INTEGER'))
    cols.append(Column(name='cartoon', columnType='BOOLEAN'))
    cols.append(Column(name='description', columnType='LARGETEXT'))


    schema1 = syn.store(Schema(name='Foo Table', columns=cols, parent=project))

    print("Table Schema:", schema1.id)

    ## Get columns associated with the given table
    retrieved_cols = list(syn.getTableColumns(schema1))

    ## Test that the columns we get are the same as the ones we stored
    assert len(retrieved_cols) == len(cols)
    for retrieved_col, col in zip(retrieved_cols, cols):
        assert retrieved_col.name == col.name
        assert retrieved_col.columnType == col.columnType

    data1 =[['Chris',  'bar', 11.23, 45, False, 'a'],
            ['Jen',    'bat', 14.56, 40, False, 'b'],
            ['Jane',   'bat', 17.89,  6, False, 'c'*1002],
            ['Henry',  'bar', 10.12,  1, False, 'd']]
    row_reference_set1 = syn.store(
        RowSet(schema=schema1, rows=[Row(r) for r in data1]))

    assert len(row_reference_set1['rows']) == 4

    ## add more new rows
    data2 =[['Fred',   'bat', 21.45, 20, True, 'e'],
            ['Daphne', 'foo', 27.89, 20, True, 'f'],
            ['Shaggy', 'foo', 23.45, 20, True, 'g'],
            ['Velma',  'bar', 25.67, 20, True, 'h']]
    syn.store(RowSet(schema=schema1, rows=[Row(r) for r in data2]))

    results = syn.tableQuery("select * from %s order by name" % schema1.id, resultsAs="rowset")

    assert results.count==8
    assert results.tableId==schema1.id

    ## test that the values made the round trip
    expected = sorted(data1 + data2)
    for expected_values, row in zip(expected, results):
        assert expected_values == row['values'], 'got %s but expected %s' % (row['values'], expected_values)

    ## To modify rows, we have to select then first.
    result2 = syn.tableQuery('select * from %s where age>18 and age<30'%schema1.id, resultsAs="rowset")

    ## make a change
    rs = result2.asRowSet()
    for row in rs['rows']:
        row['values'][2] = 88.888

    ## store it
    row_reference_set = syn.store(rs)

    ## check if the change sticks
    result3 = syn.tableQuery('select name, x, age from %s'%schema1.id, resultsAs="rowset")
    for row in result3:
        if int(row['values'][2]) == 20:
            assert row['values'][1] == 88.888

    ## Add a column
    bday_column = syn.store(Column(name='birthday', columnType='DATE'))

    column = syn.getColumn(bday_column.id)
    assert column.name=="birthday"
    assert column.columnType=="DATE"

    schema1.addColumn(bday_column)
    schema1 = syn.store(schema1)

    results = syn.tableQuery('select * from %s where cartoon=false order by age'%schema1.id, resultsAs="rowset")
    rs = results.asRowSet()

    ## put data in new column
    bdays = ('2013-3-15', '2008-1-3', '1973-12-8', '1969-4-28')
    for bday, row in zip(bdays, rs.rows):
        row['values'][6] = bday
    row_reference_set = syn.store(rs)

    ## query by date and check that we get back two kids
    date_2008_jan_1 = utils.to_unix_epoch_time(datetime(2008,1,1))
    results = syn.tableQuery('select name from %s where birthday > %d order by birthday' % (schema1.id, date_2008_jan_1), resultsAs="rowset")
    assert ["Jane", "Henry"] == [row['values'][0] for row in results]

    try:
        import pandas as pd
        df = results.asDataFrame()
        assert all(df.ix[:,"name"] == ["Jane", "Henry"])
    except ImportError as e1:
        sys.stderr.write('Pandas is apparently not installed, skipping part of test_rowset_tables.\n\n')

    results = syn.tableQuery('select birthday from %s where cartoon=false order by age' % schema1.id, resultsAs="rowset")
    for bday, row in zip(bdays, results):
        assert row['values'][0] == datetime.strptime(bday, "%Y-%m-%d"), "got %s but expected %s" % (row['values'][0], bday)

    try:
        import pandas as pd
        results = syn.tableQuery("select foo, MAX(x), COUNT(foo), MIN(age) from %s group by foo order by foo" % schema1.id, resultsAs="rowset")
        df = results.asDataFrame()
        print(df)
        assert df.shape == (3,4)
        assert all(df.iloc[:,0] == ["bar", "bat", "foo"])
        assert all(df.iloc[:,1] == [88.888, 88.888, 88.888])
        assert all(df.iloc[:,2] == [3, 3, 2])
    except ImportError as e1:
        sys.stderr.write('Pandas is apparently not installed, skipping part of test_rowset_tables.\n\n')

    ## test delete rows by deleting cartoon characters
    syn.delete(syn.tableQuery('select name from %s where cartoon = true'%schema1.id, resultsAs="rowset"))

    results = syn.tableQuery('select name from %s order by birthday' % schema1.id, resultsAs="rowset")
    assert ["Chris", "Jen", "Jane", "Henry"] == [row['values'][0] for row in results]

    ## check what happens when query result is empty
    results = syn.tableQuery('select * from %s where age > 1000' % schema1.id, resultsAs="rowset")
    assert len(list(results)) == 0

    try:
        import pandas as pd
        results = syn.tableQuery('select * from %s where age > 1000' % schema1.id, resultsAs="rowset")
        df = results.asDataFrame()
        assert df.shape[0] == 0
    except ImportError as e1:
        sys.stderr.write('Pandas is apparently not installed, skipping part of test_rowset_tables.\n\n')



def test_tables_csv():

    ## Define schema
    cols = []
    cols.append(Column(name='Name', columnType='STRING'))
    cols.append(Column(name='Born', columnType='INTEGER'))
    cols.append(Column(name='Hipness', columnType='DOUBLE'))
    cols.append(Column(name='Living', columnType='BOOLEAN'))

    schema = Schema(name='Jazz Guys', columns=cols, parent=project)

    data = [["John Coltrane",  1926, 8.65, False],
            ["Miles Davis",    1926, 9.87, False],
            ["Bill Evans",     1929, 7.65, False],
            ["Paul Chambers",  1935, 5.14, False],
            ["Jimmy Cobb",     1929, 5.78, True],
            ["Scott LaFaro",   1936, 4.21, False],
            ["Sonny Rollins",  1930, 8.99, True],
            ["Kenny Burrel",   1931, 4.37, True]]

    ## the following creates a CSV file and uploads it to create a new table
    table = syn.store(Table(schema, data))

    ## Query and download an identical CSV
    results = syn.tableQuery("select * from %s" % table.schema.id, resultsAs="csv", includeRowIdAndRowVersion=False)

    ## Test that CSV file came back as expected
    for expected_row, row in zip(data, results):
        assert expected_row == row, "expected %s but got %s" % (expected_row, row)

    try:
        ## check if we have pandas
        import pandas as pd

        df = results.asDataFrame()
        assert all(df.columns.values == ['Name', 'Born', 'Hipness', 'Living'])
        assert list(df.iloc[1,[0,1,3]]) == ['Miles Davis', 1926, False]
        assert df.iloc[1,2] - 9.87 < 0.0001
    except ImportError as e1:
        sys.stderr.write('Pandas is apparently not installed, skipping test of .asDataFrame for CSV tables.\n\n')

    ## Aggregate query
    expected = {
         True: [True, 1929, 3, 6.38],
        False: [False, 1926, 5, 7.104]}

    results = syn.tableQuery('select Living, min(Born), count(Living), avg(Hipness) from %s group by Living' % table.schema.id, resultsAs="csv", includeRowIdAndRowVersion=False)
    for row in results:
        living = row[0]
        assert expected[living][1] == row[1]
        assert expected[living][2] == row[2]
        assert abs(expected[living][3] - row[3]) < 0.0001

    ## Aggregate query results to DataFrame
    try:
        ## check if we have pandas
        import pandas as pd

        df = results.asDataFrame()
        assert all(expected[df.iloc[0,0]][0:3] == df.iloc[0,0:3])
        assert abs(expected[df.iloc[1,0]][3] - df.iloc[1,3]) < 0.0001
    except ImportError as e1:
        sys.stderr.write('Pandas is apparently not installed, skipping test of .asDataFrame for aggregate queries as CSV tables.\n\n')

    ## Append rows
    more_jazz_guys = [["Sonny Clark", 1931, 8.43, False],
                      ["Hank Mobley", 1930, 5.67, False],
                      ["Freddie Hubbard", 1938, float('nan'), False],
                      ["Thelonious Monk", 1917, float('inf'), False]]
    table = syn.store(Table(table.schema, more_jazz_guys))

    ## test that CSV file now has more jazz guys
    results = syn.tableQuery("select * from %s" % table.schema.id, resultsAs="csv")
    for expected_row, row in zip(data+more_jazz_guys, results):
        for field, expected_field in zip(row[2:], expected_row):
            if type(field) is float and math.isnan(field):
                assert type(expected_field) is float and math.isnan(expected_field)
            elif type(expected_field) is float and math.isnan(expected_field):
                assert type(field) is float and math.isnan(field)
            else:
                assert expected_field == field

    ## Update as a RowSet
    rowset = results.asRowSet()
    for row in rowset['rows']:
        if row['values'][1] == 1930:
            row['values'][2] = 8.5
    row_reference_set = syn.store(rowset)

    ## aggregate queries won't return row id and version, so we need to
    ## handle this correctly
    results = syn.tableQuery('select Born, COUNT(*) from %s group by Born order by Born' % table.schema.id, resultsAs="csv")
    assert results.includeRowIdAndRowVersion == False
    for i,row in enumerate(results):
        assert row[0] == [1917,1926,1929,1930,1931,1935,1936,1938][i]
        assert row[1] == [1,2,2,2,2,1,1,1][i]

    try:
        import pandas as pd
        results = syn.tableQuery("select * from %s where Born=1930" % table.schema.id, resultsAs="csv")
        df = results.asDataFrame()
        print("\nUpdated hipness to 8.5", df)
        all(df['Born'].values == 1930)
        all(df['Hipness'].values == 8.5)

        ## Update via a Data Frame
        df['Hipness'] = 9.75
        table = syn.store(Table(table.tableId, df, etag=results.etag))

        results = syn.tableQuery("select * from %s where Born=1930" % table.tableId, resultsAs="csv")
        for row in results:
            assert row[4] == 9.75
    except ImportError as e1:
        sys.stderr.write('Pandas is apparently not installed, skipping part of test_tables_csv.\n\n')

    ## check what happens when query result is empty
    results = syn.tableQuery('select * from %s where Born=2013' % table.tableId, resultsAs="csv")
    assert len(list(results)) == 0

    try:
        import pandas as pd
        results = syn.tableQuery('select * from %s where Born=2013' % table.tableId, resultsAs="csv")
        df = results.asDataFrame()
        assert df.shape[0] == 0
    except ImportError as e1:
        sys.stderr.write('Pandas is apparently not installed, skipping part of test_tables_csv.\n\n')

    ## delete some rows
    results = syn.tableQuery('select * from %s where Hipness < 7' % table.tableId, resultsAs="csv")
    syn.delete(results)


def test_tables_pandas():
    try:
        ## check if we have pandas
        import pandas as pd

        #import numpy for datatypes
        import numpy as np

        ## create a pandas DataFrame
        df = pd.DataFrame({
            'A' : ("foo", "bar", "baz", "qux", "asdf"),
            'B' : tuple(0.42*i for i in range(5)),
            'C' : (101, 202, 303, 404, 505),
            'D' : (False, True, False, True, False),
            # additional data types supported since SYNPY-347
            'int64' : tuple(np.int64(range(5))),
            'datetime64': tuple(np.datetime64(d) for d in ['2005-02-01', '2005-02-02', '2005-02-03', '2005-02-04', '2005-02-05']),
            'string_': tuple(np.string_(s) for s in ['urgot', 'has', 'dark', 'mysterious', 'past'])})

        cols = as_table_columns(df)
        cols[0].maximumSize = 20
        schema = Schema(name="Nifty Table", columns=cols, parent=project)

        ## store in Synapse
        table = syn.store(Table(schema, df))

        ## retrieve the table and verify
        results = syn.tableQuery('select * from %s'%table.schema.id, resultsAs='csv')
        df2 = results.asDataFrame(convert_to_datetime=True)

        ## simulate rowId-version rownames for comparison
        df.index = ['%s_0'%i for i in range(5)]

        #for python3 we need to convert from numpy.bytes_ to str or the equivalence comparision fails
        if six.PY3: df['string_']=df['string_'].transform(str)

        # df2 == df gives Dataframe of boolean values; first .all() gives a Series object of ANDed booleans of each column; second .all() gives a bool that is ANDed value of that Series
        assert (df2 == df).all().all()

    except ImportError as e1:
        sys.stderr.write('Pandas is apparently not installed, skipping test_tables_pandas.\n\n')


def test_download_table_files():
    cols = [
        Column(name='artist', columnType='STRING', maximumSize=50),
        Column(name='album', columnType='STRING', maximumSize=50),
        Column(name='year', columnType='INTEGER'),
        Column(name='catalog', columnType='STRING', maximumSize=50),
        Column(name='cover', columnType='FILEHANDLEID')]

    schema = syn.store(Schema(name='Jazz Albums', columns=cols, parent=project))
    schedule_for_cleanup(schema)

    data = [["John Coltrane",  "Blue Train",   1957, "BLP 1577", "coltraneBlueTrain.jpg"],
            ["Sonny Rollins",  "Vol. 2",       1957, "BLP 1558", "rollinsBN1558.jpg"],
            ["Sonny Rollins",  "Newk's Time",  1958, "BLP 4001", "rollinsBN4001.jpg"],
            ["Kenny Burrel",   "Kenny Burrel", 1956, "BLP 1543", "burrellWarholBN1543.jpg"]]

    ## upload files and store file handle ids
    original_files = []
    for row in data:
        path = utils.make_bogus_data_file()
        original_files.append(path)
        schedule_for_cleanup(path)
        file_handle = syn.uploadFileHandle(path, project)
        row[4] = file_handle['id']

    row_reference_set = syn.store(RowSet(schema=schema, rows=[Row(r) for r in data]))

    ## retrieve the files for each row and verify that they are identical to the originals
    results = syn.tableQuery("select artist, album, 'year', 'catalog', cover from %s" % schema.id, resultsAs="rowset")
    for i, row in enumerate(results):
        print("%s_%s" % (row.rowId, row.versionNumber), row.values)
        path = syn.downloadTableFile(results, rowId=row.rowId, versionNumber=row.versionNumber, column='cover')
        assert filecmp.cmp(original_files[i], path)
        schedule_for_cleanup(path)

    ## test that cached copies are returned for already downloaded files
    original_downloadFile_method = syn._downloadFileHandle
    with patch("synapseclient.Synapse._downloadFileHandle") as _downloadFile_mock:
        _downloadFile_mock.side_effect = original_downloadFile_method

        results = syn.tableQuery("select artist, album, 'year', 'catalog', cover from %s where artist = 'John Coltrane'"%schema.id, resultsAs="rowset")
        for i, row in enumerate(results):
            print("%s_%s" % (row.rowId, row.versionNumber), row.values)
            file_path = syn.downloadTableFile(results, rowId=row.rowId, versionNumber=row.versionNumber, column='cover')
            assert filecmp.cmp(original_files[i], file_path)

        assert not _downloadFile_mock.called, "Should have used cached copy of file and not called _downloadFile"

    ## test download table column
    results = syn.tableQuery('select * from %s' % schema.id)
    ## uncache 2 out of 4 files
    for i, row in enumerate(results):
        if i % 2 == 0:
            syn.cache.remove(row[6])
    file_map = syn.downloadTableColumns(results, ['cover'])
    assert len(file_map) == 4
    for row in results:
        filecmp.cmp(original_files[i], file_map[row[6]])


def dontruntest_big_tables():
    cols = []
    cols.append(Column(name='name', columnType='STRING', maximumSize=1000))
    cols.append(Column(name='foo', columnType='STRING', enumValues=['foo', 'bar', 'bat']))
    cols.append(Column(name='x', columnType='DOUBLE'))
    cols.append(Column(name='n', columnType='INTEGER'))
    cols.append(Column(name='is_bogus', columnType='BOOLEAN'))

    table1 = syn.store(Schema(name='Big Table', columns=cols, parent=project))

    print("Created table:", table1.id)
    print("with columns:", table1.columnIds)

    rows_per_append = 10

    for i in range(1000):
        rows = []
        for j in range(rows_per_append):
            foo = cols[1].enumValues[random.randint(0,2)]
            rows.append(Row(('Robot ' + str(i*rows_per_append + j), foo, random.random()*200.0, random.randint(0,100), random.random()>=0.5)))
        print("added %d rows" % rows_per_append)
        rowset1 = syn.store(RowSet(columns=cols, schema=table1, rows=rows))

    results = syn.tableQuery("select * from %s" % table1.id)
    print("etag:", results.etag)
    print("tableId:", results.tableId)

    for row in results:
        print(row)

    results = syn.tableQuery("select n, COUNT(n), MIN(x), AVG(x), MAX(x), SUM(x) from %s group by n" % table1.id)
    df = results.asDataFrame()

    print(df.shape)
    print(df)


def dontruntest_big_csvs():
    cols = []
    cols.append(Column(name='name', columnType='STRING', maximumSize=1000))
    cols.append(Column(name='foo', columnType='STRING', enumValues=['foo', 'bar', 'bat']))
    cols.append(Column(name='x', columnType='DOUBLE'))
    cols.append(Column(name='n', columnType='INTEGER'))
    cols.append(Column(name='is_bogus', columnType='BOOLEAN'))

    schema1 = syn.store(Schema(name='Big Table', columns=cols, parent=project))

    print("Created table:", schema1.id)
    print("with columns:", schema1.columnIds)

    ## write rows to CSV file
    with tempfile.NamedTemporaryFile(delete=False) as temp:
        schedule_for_cleanup(temp.name)
        filename = temp.name

    with io.open(filename, mode='w', encoding="utf-8", newline='') as temp:
        writer = csv.writer(temp, quoting=csv.QUOTE_NONNUMERIC, lineterminator=str(os.linesep))
        writer.writerow([col.name for col in cols])

        for i in range(10):
            for j in range(100):
                foo = cols[1].enumValues[random.randint(0,2)]
                writer.writerow(('Robot ' + str(i*100 + j), foo, random.random()*200.0, random.randint(0,100), random.random()>=0.5))
            print("wrote 100 rows to disk")

    ## upload CSV
    UploadToTableResult = syn._uploadCsv(filepath=temp.name, schema=schema1)

    from synapseclient.table import CsvFileTable
    results = CsvFileTable.from_table_query(syn, "select * from %s" % schema1.id)
    print("etag:", results.etag)
    print("tableId:", results.tableId)

    for row in results:
        print(row)


def test_synapse_integer_columns_with_missing_values_from_dataframe():
    #SYNPY-267
    cols = [Column(name='x', columnType='STRING'),Column(name='y', columnType='INTEGER'), Column(name='z', columnType='DOUBLE')]
    schema = syn.store(Schema(name='Big Table', columns=cols, parent=project))

    ## write rows to CSV file
    with tempfile.NamedTemporaryFile(mode="w", suffix=".csv", delete=False) as temp:
        schedule_for_cleanup(temp.name)
        #2nd row is missing a value in its integer column
        temp.write('x,y,z\na,1,0.9\nb,,0.8\nc,3,0.7\n')
        temp.flush()
        filename = temp.name

    #create a table from csv
    table = Table(schema, filename)
    df = table.asDataFrame()

    table_from_dataframe = Table(schema, df)
    assert_not_equal(table.filepath, table_from_dataframe.filepath)
    print(table.filepath, table_from_dataframe.filepath)
    #compare to make sure no .0's were appended to the integers
<<<<<<< HEAD
    assert filecmp.cmp(table.filepath, table_from_dataframe.filepath)
=======
    assert filecmp.cmp(table.filepath, table_from_dataframe.filepath)


def test_store_table_datetime():
    current_datetime = datetime.fromtimestamp(round(time.time(),3))
    schema = syn.store(Schema("testTable",[Column(name="testerino", columnType='DATE')], project))
    rowset = RowSet(rows=[Row([current_datetime])], schema=schema)
    rowset_table = syn.store(Table(schema, rowset))

    query_result = syn.tableQuery("select * from %s" % id_of(schema), resultsAs="rowset")
    assert_equals(current_datetime, query_result.rowset['rows'][0]['values'][0])
>>>>>>> 03cae148
<|MERGE_RESOLUTION|>--- conflicted
+++ resolved
@@ -18,11 +18,7 @@
 import uuid
 import six
 from builtins import zip
-<<<<<<< HEAD
-from nose.tools import assert_equals, assert_less, assert_not_equal
-=======
 from nose.tools import assert_equals, assert_less, assert_not_equal, assert_dict_equal, assert_false, assert_true
->>>>>>> 03cae148
 from datetime import datetime
 from mock import patch
 
@@ -637,9 +633,6 @@
     assert_not_equal(table.filepath, table_from_dataframe.filepath)
     print(table.filepath, table_from_dataframe.filepath)
     #compare to make sure no .0's were appended to the integers
-<<<<<<< HEAD
-    assert filecmp.cmp(table.filepath, table_from_dataframe.filepath)
-=======
     assert filecmp.cmp(table.filepath, table_from_dataframe.filepath)
 
 
@@ -651,4 +644,3 @@
 
     query_result = syn.tableQuery("select * from %s" % id_of(schema), resultsAs="rowset")
     assert_equals(current_datetime, query_result.rowset['rows'][0]['values'][0])
->>>>>>> 03cae148
