"""
******
Tables
******

Synapse Tables enable storage of tabular data in Synapse in a form that can be
queried using a SQL-like query language.

A table has a :py:class:`Schema` and holds a set of rows conforming to
that schema.

A :py:class:`Schema` defines a series of :py:class:`Column` of the following
types: STRING, DOUBLE, INTEGER, BOOLEAN, DATE, ENTITYID, FILEHANDLEID, LINK, LARGETEXT, USERID
~~~~~~~
Example
~~~~~~~

Preliminaries::

    import synapseclient
    from synapseclient import Project, File, Folder
    from synapseclient import Schema, Column, Table, Row, RowSet, as_table_columns

    syn = synapseclient.Synapse()
    syn.login()

    project = syn.get('syn123')

To create a Table, you first need to create a Table :py:class:`Schema`. This
defines the columns of the table::

    cols = [
        Column(name='Name', columnType='STRING', maximumSize=20),
        Column(name='Chromosome', columnType='STRING', maximumSize=20),
        Column(name='Start', columnType='INTEGER'),
        Column(name='End', columnType='INTEGER'),
        Column(name='Strand', columnType='STRING', enumValues=['+', '-'], maximumSize=1),
        Column(name='TranscriptionFactor', columnType='BOOLEAN')]

    schema = Schema(name='My Favorite Genes', columns=cols, parent=project)

Next, let's load some data. Let's say we had a file, genes.csv::

    Name,Chromosome,Start,End,Strand,TranscriptionFactor
    foo,1,12345,12600,+,False
    arg,2,20001,20200,+,False
    zap,2,30033,30999,-,False
    bah,1,40444,41444,-,False
    bnk,1,51234,54567,+,True
    xyz,1,61234,68686,+,False

Let's store that in Synapse::

    table = Table(schema, "/path/to/genes.csv")
    table = syn.store(table)

The :py:func:`Table` function takes two arguments, a schema object and
data in some form, which can be:

  * a path to a CSV file
  * a `Pandas <http://pandas.pydata.org/>`_ `DataFrame <http://pandas.pydata.org/pandas-docs/stable/api.html#dataframe>`_
  * a :py:class:`RowSet` object
  * a list of lists where each of the inner lists is a row

With a bit of luck, we now have a table populated with data. Let's try to query::

    results = syn.tableQuery("select * from %s where Chromosome='1' and Start < 41000 and End > 20000" % table.schema.id)
    for row in results:
        print(row)

------
Pandas
------

`Pandas <http://pandas.pydata.org/>`_ is a popular library for working with
tabular data. If you have Pandas installed, the goal is that Synapse Tables
will play nice with it.

Create a Synapse Table from a `DataFrame <http://pandas.pydata.org/pandas-docs/stable/api.html#dataframe>`_::

    import pandas as pd

    df = pd.read_csv("/path/to/genes.csv", index_col=False)
    schema = Schema(name='My Favorite Genes', columns=as_table_columns(df), parent=project)
    table = syn.store(Table(schema, df))

Get query results as a `DataFrame <http://pandas.pydata.org/pandas-docs/stable/api.html#dataframe>`_::

    results = syn.tableQuery("select * from %s where Chromosome='2'" % table.schema.id)
    df = results.asDataFrame()

--------------
Changing Data
--------------

Once the schema is settled, changes come in two flavors: appending new rows and
updating existing ones.

**Appending** new rows is fairly straightforward. To continue the previous
example, we might add some new genes from another file::

    table = syn.store(Table(table.schema.id, "/path/to/more_genes.csv"))

To quickly add a few rows, use a list of row data::

    new_rows = [["Qux1", "4", 201001, 202001, "+", False],
                ["Qux2", "4", 203001, 204001, "+", False]]
    table = syn.store(Table(schema, new_rows))

**Updating** rows requires an etag, which identifies the most recent change
set plus row IDs and version numbers for each row to be modified. We get
those by querying before updating. Minimizing changesets to contain only rows
that actually change will make processing faster.

For example, let's update the names of some of our favorite genes::

    results = syn.tableQuery("select * from %s where Chromosome='1'" %table.schema.id)
    df = results.asDataFrame()
    df['Name'] = ['rzing', 'zing1', 'zing2', 'zing3']

Note that we're propagating the etag from the query results. Without it, we'd
get an error saying something about an "Invalid etag"::

    table = syn.store(Table(schema, df, etag=results.etag))

The etag is used by the server to prevent concurrent users from making
conflicting changes, a technique called optimistic concurrency. In case
of a conflict, your update may be rejected. You then have to do another query
an try your update again.

------------------------
Changing Table Structure
------------------------

Adding columns can be done using the methods :py:meth:`Schema.addColumn` or :py:meth:`addColumns`
on the :py:class:`Schema` object::

    schema = syn.get("syn000000")
    bday_column = syn.store(Column(name='birthday', columnType='DATE'))
    schema.addColumn(bday_column)
    schema = syn.store(schema)

Renaming or otherwise modifying a column involves removing the column and adding a new column::

    cols = syn.getTableColumns(schema)
    for col in cols:
        if col.name == "birthday":
            schema.removeColumn(col)
    bday_column2 = syn.store(Column(name='birthday2', columnType='DATE'))
    schema.addColumn(bday_column2)
    schema = syn.store(schema)

--------------------
Table attached files
--------------------

Synapse tables support a special column type called 'File' which contain a file
handle, an identifier of a file stored in Synapse. Here's an example of how
to upload files into Synapse, associate them with a table and read them back
later::

    ## your synapse project
    project = syn.get(...)

    covers_dir = '/path/to/album/covers/'

    ## store the table's schema
    cols = [
        Column(name='artist', columnType='STRING', maximumSize=50),
        Column(name='album', columnType='STRING', maximumSize=50),
        Column(name='year', columnType='INTEGER'),
        Column(name='catalog', columnType='STRING', maximumSize=50),
        Column(name='cover', columnType='FILEHANDLEID')]
    schema = syn.store(Schema(name='Jazz Albums', columns=cols, parent=project))

    ## the actual data
    data = [["John Coltrane",  "Blue Train",   1957, "BLP 1577", "coltraneBlueTrain.jpg"],
            ["Sonny Rollins",  "Vol. 2",       1957, "BLP 1558", "rollinsBN1558.jpg"],
            ["Sonny Rollins",  "Newk's Time",  1958, "BLP 4001", "rollinsBN4001.jpg"],
            ["Kenny Burrel",   "Kenny Burrel", 1956, "BLP 1543", "burrellWarholBN1543.jpg"]]

    ## upload album covers
    for row in data:
        file_handle = syn._uploadToFileHandleService(os.path.join(covers_dir, row[4]))
        row[4] = file_handle['id']

    ## store the table data
    row_reference_set = syn.store(RowSet(columns=cols, schema=schema, rows=[Row(r) for r in data]))

    ## Later, we'll want to query the table and download our album covers
    results = syn.tableQuery("select artist, album, year, catalog, cover from %s where artist = 'Sonny Rollins'" % schema.id)
    cover_files = syn.downloadTableColumns(results, ['cover'])

-------------
Deleting rows
-------------

Query for the rows you want to delete and call syn.delete on the results::

    results = syn.tableQuery("select * from %s where Chromosome='2'" %table.schema.id)
    a = syn.delete(results.asRowSet())

------------------------
Deleting the whole table
------------------------

Deleting the schema deletes the whole table and all rows::

    syn.delete(schema)

~~~~~~~
Queries
~~~~~~~

The query language is quite similar to SQL select statements, except that joins
are not supported. The documentation for the Synapse API has lots of
`query examples <http://docs.synapse.org/rest/org/sagebionetworks/repo/web/controller/TableExamples.html>`_.

~~~~~~
Schema
~~~~~~

.. autoclass:: synapseclient.table.Schema
   :members:

~~~~~~
Column
~~~~~~

.. autoclass:: synapseclient.table.Column
   :members: __init__

~~~~~~
Row
~~~~~~

.. autoclass:: synapseclient.table.Row
   :members: __init__

~~~~~~
Table
~~~~~~

.. autoclass:: synapseclient.table.TableAbstractBaseClass
   :members:
.. autoclass:: synapseclient.table.RowSetTable
   :members:
.. autoclass:: synapseclient.table.TableQueryResult
   :members:
.. autoclass:: synapseclient.table.CsvFileTable
   :members:

~~~~~~~~~~~~~~~~~~~~
Module level methods
~~~~~~~~~~~~~~~~~~~~

.. autofunction:: as_table_columns

.. autofunction:: Table

See also:
 - :py:meth:`synapseclient.Synapse.getColumns`
 - :py:meth:`synapseclient.Synapse.getTableColumns`
 - :py:meth:`synapseclient.Synapse.tableQuery`
 - :py:meth:`synapseclient.Synapse.get`
 - :py:meth:`synapseclient.Synapse.store`
 - :py:meth:`synapseclient.Synapse.delete`
"""
from __future__ import absolute_import
from __future__ import division
from __future__ import print_function
from __future__ import unicode_literals
from future.utils import bytes_to_native_str
from builtins import str

from backports import csv
import io
import json
import os
import re
import six
import sys
import tempfile
from collections import OrderedDict
from builtins import zip

import synapseclient
import synapseclient.utils as utils
from synapseclient.exceptions import *
from synapseclient.dict_object import DictObject
from synapseclient.entity import Entity, Versionable


aggregate_pattern = re.compile(r'(count|max|min|avg|sum)\((.+)\)')

DTYPE_2_TABLETYPE = {'?':'BOOLEAN',
                     'd': 'DOUBLE', 'g': 'DOUBLE', 'e': 'DOUBLE', 'f': 'DOUBLE',
                     'b': 'INTEGER', 'B': 'INTEGER', 'h': 'INTEGER', 'H': 'INTEGER',
                     'i': 'INTEGER', 'I': 'INTEGER', 'l': 'INTEGER', 'L': 'INTEGER',
                     'm': 'INTEGER', 'q': 'INTEGER', 'Q': 'INTEGER',
                     'S': 'STRING', 'U': 'STRING', 'O': 'STRING',
                     'a': 'STRING', 'p': 'INTEGER', 'M': 'DATE'}
<<<<<<< HEAD

=======
>>>>>>> c46f4c67


def test_import_pandas():
    try:
        import pandas as pd
    # used to catch ImportError, but other errors can happen (see SYNPY-177)
    except:
        sys.stderr.write("""\n\nPandas not installed!\n
        The synapseclient package recommends but doesn't require the
        installation of Pandas. If you'd like to use Pandas DataFrames,
        refer to the installation instructions at:
          http://pandas.pydata.org/.
        \n\n\n""")
        raise


def encode_param_in_python2(a, encoding=None):
    """
    In Python2, the csv module takes parameters that must be encoded byte
    strings - for example: delimiter, escapechar, lineterminator, quotechar.
    But, in Python 3, these have to be unicode strings. Since we're using
    unicode_literals, we'll need to do the conversion in the Python2 case.
    """
    if hasattr(sys.stdout, 'encoding'):
        encoding = sys.stdout.encoding
    if not encoding:
        encoding = 'utf-8'
    if six.PY2 and type(a)==unicode:
        return a.encode(encoding)
    else:
        return a


def as_table_columns(df):
    """
    Return a list of Synapse table :py:class:`Column` objects that correspond to
    the columns in the given `Pandas DataFrame <http://pandas.pydata.org/pandas-docs/stable/generated/pandas.DataFrame.html>`_.

    :params df: `Pandas DataFrame <http://pandas.pydata.org/pandas-docs/stable/generated/pandas.DataFrame.html>`_
    :returns: A list of Synapse table :py:class:`Column` objects
    """
    # TODO: support Categorical when fully supported in Pandas Data Frames
    cols = list()
    for col in df:
        columnType = DTYPE_2_TABLETYPE[df[col].dtype.char]
        if columnType == 'STRING':
            maxStrLen = df[col].str.len().max()
            if maxStrLen>1000:
                cols.append(Column(name=col, columnType='LARGETEXT', defaultValue=''))
            else:
                size = min(1000, max(30, maxStrLen*1.5))  #Determine lenght of longest string
                cols.append(Column(name=col, columnType=columnType, maximumSize=size, defaultValue=''))
        else:
            cols.append(Column(name=col, columnType=columnType))
    return cols


def df2Table(df, syn, tableName, parentProject):
    """Creates a new table from data in pandas data frame.
    parameters: df, tableName, parentProject
    """

    #Create columns:
    print(df.shape)
    cols = as_table_columns(df)
    cols = [syn.store(col) for col in cols]

    #Create Table Schema
    schema1 = Schema(name=tableName, columns=cols, parent=parentProject)
    schema1 = syn.store(schema1)


    #Add data to Table
    for i in range(0, df.shape[0]/1200+1):
        start =  i*1200
        end = min((i+1)*1200, df.shape[0])
        print(start, end)
        rowset1 = RowSet(columns=cols, schema=schema1,
                         rows=[Row(list(df.ix[j,:])) for j in range(start,end)])
        #print(len(rowset1.rows))
        rowset1 = syn.store(rowset1)

    return schema1


def to_boolean(value):
    """
    Convert a string to boolean, case insensitively, where true values are:
    true, t, and 1 and false values are: false, f, 0. Raise a ValueError
    for all other values.
    """
    if isinstance(value, bool):
        return value

    if isinstance(value, six.string_types):
        lower_value = value.lower()
        if lower_value in ['true', 't', '1']:
            return True
        if lower_value in ['false', 'f', '0']:
            return False

    raise ValueError("Can't convert %s to boolean." % value)


def column_ids(columns):
    if columns is None:
        return []
    return [col.id for col in columns if 'id' in col]


def row_labels_from_id_and_version(rows):
    return ["%s_%s"%(id, version) for id, version in rows]

def row_labels_from_rows(rows):
    return row_labels_from_id_and_version([(row['rowId'], row['versionNumber']) for row in rows])

def cast_values(values, headers):
    """
    Convert a row of table query results from strings to the correct column type.

    See: http://docs.synapse.org/rest/org/sagebionetworks/repo/model/table/ColumnType.html
    """
    if len(values) != len(headers):
        raise ValueError('Each field in the row must have a matching column header. %d fields, %d headers' % (len(values), len(headers)))

    result = []
    for header, field in zip(headers, values):

        columnType = header.get('columnType', 'STRING')

        ## convert field to column type
        if field is None or field=='':
            result.append(None)
        elif columnType in ['STRING', 'ENTITYID', 'FILEHANDLEID', 'LARGETEXT']:
            result.append(field)
        elif columnType=='DOUBLE':
            result.append(float(field))
        elif columnType=='INTEGER':
            result.append(int(field))
        elif columnType=='BOOLEAN':
            result.append(to_boolean(field))
        elif columnType=='DATE':
            result.append(utils.from_unix_epoch_time(field))
        else:
            raise ValueError("Unknown column type: %s" % columnType)

    return result


def cast_row(row, headers):
    row['values'] = cast_values(row['values'], headers)
    return row


def cast_row_set(rowset):
    for i, row in enumerate(rowset['rows']):
        rowset['rows'][i]['values'] = cast_row(row, rowset['headers'])
    return rowset


class Schema(Entity, Versionable):
    """
    A Schema is a :py:class:`synapse.entity.Entity` that defines a set of columns in a table.

    :param name: give the Table Schema object a name
    :param description:
    :param columns: a list of :py:class:`Column` objects or their IDs
    :param parent: the project (file a bug if you'd like folders supported) in Synapse to which this table belongs

    ::

        cols = [Column(name='Isotope', columnType='STRING'),
                Column(name='Atomic Mass', columnType='INTEGER'),
                Column(name='Halflife', columnType='DOUBLE'),
                Column(name='Discovered', columnType='DATE')]

        schema = syn.store(Schema(name='MyTable', columns=cols, parent=project))
    """
    _property_keys = Entity._property_keys + Versionable._property_keys + ['columnIds']
    _local_keys = Entity._local_keys + ['columns_to_store']
    _synapse_entity_type = 'org.sagebionetworks.repo.model.table.TableEntity'

    def __init__(self, name=None, columns=None, parent=None, properties=None, annotations=None, local_state=None, **kwargs):
        self.properties.setdefault('columnIds',[])
        if name: kwargs['name'] = name
        if columns:
            for column in columns:
                if isinstance(column, six.string_types) or isinstance(column, int) or hasattr(column, 'id'):
                    kwargs.setdefault('columnIds',[]).append(utils.id_of(column))
                elif isinstance(column, Column):
                    kwargs.setdefault('columns_to_store',[]).append(column)
                else:
                    raise ValueError("Not a column? %s" % str(column))
        super(Schema, self).__init__(concreteType=Schema._synapse_entity_type, properties=properties,
                                     annotations=annotations, local_state=local_state, parent=parent, **kwargs)

    def addColumn(self, column):
        """
        :param column: a column object or its ID
        """
        if isinstance(column, six.string_types) or isinstance(column, int) or hasattr(column, 'id'):
            self.properties.columnIds.append(utils.id_of(column))
        elif isinstance(column, Column):
            if not self.__dict__.get('columns_to_store', None):
                self.__dict__['columns_to_store'] = []
            self.__dict__['columns_to_store'].append(column)
        else:
            raise ValueError("Not a column? %s" % str(column))

    def addColumns(self, columns):
        """
        :param columns: a list of column objects or their ID
        """
        for column in columns:
            self.addColumn(column)

    def removeColumn(self, column):
        """
        :param column: a column object or its ID
        """
        if isinstance(column, six.string_types) or isinstance(column, int) or hasattr(column, 'id'):
            self.properties.columnIds.remove(utils.id_of(column))
        elif isinstance(column, Column) and self.columns_to_store:
            self.columns_to_store.remove(column)
        else:
            ValueError("Can't remove column %s" + str(column))

    def has_columns(self):
        """Does this schema have columns specified?"""
        return bool(self.properties.get('columnIds',None) or self.__dict__.get('columns_to_store',None))

    def _before_synapse_store(self, syn):
        ## store any columns before storing table
        if self.columns_to_store:
            for column in self.columns_to_store:
                column = syn.store(column)
                self.properties.columnIds.append(column.id)
            self.__dict__['columns_to_store'] = None

class ViewSchema(Schema):
    _synapse_entity_type = 'org.sagebionetworks.repo.model.table.EntityView'

## add Schema to the map of synapse entity types to their Python representations
synapseclient.entity._entity_type_to_class[Schema._synapse_entity_type] = Schema
synapseclient.entity._entity_type_to_class[ViewSchema._synapse_entity_type] = ViewSchema


## allowed column types
## see http://rest.synpase.org/org/sagebionetworks/repo/model/table/ColumnType.html
ColumnTypes = ['STRING','DOUBLE','INTEGER','BOOLEAN','DATE','FILEHANDLEID','ENTITYID','LINK', 'LARGETEXT', 'USERID']


class SelectColumn(DictObject):
    """
    Defines a column to be used in a table :py:class:`synapseclient.table.Schema`.

    :var id:              An immutable ID issued by the platform
    :param columnType:    Can be any of: "STRING", "DOUBLE", "INTEGER", "BOOLEAN", "DATE", "FILEHANDLEID", "ENTITYID"
    :param name:          The display name of the column

    :type id: string
    :type columnType: string
    :type name: string
    """
    def __init__(self, id=None, columnType=None, name=None):
        super(SelectColumn, self).__init__()
        if id:
            self.id = id

        if name:
            self.name = name

        if columnType:
            if columnType not in ColumnTypes:
                raise ValueError('Unrecognized columnType: %s' % columnType)
            self.columnType = columnType

    @classmethod
    def from_column(cls, column):
        return cls(column.get('id', None), column.get('columnType', None), column.get('name', None))


class Column(DictObject):
    """
    Defines a column to be used in a table :py:class:`synapseclient.table.Schema`.

    :var id:              An immutable ID issued by the platform
    :param columnType:    Can be any of: "STRING", "DOUBLE", "INTEGER", "BOOLEAN", "DATE", "FILEHANDLEID", "ENTITYID"
    :param maximumSize:   A parameter for columnTypes with a maximum size. For example, ColumnType.STRINGs have a default maximum size of 50 characters, but can be set to a maximumSize of 1 to 1000 characters.
    :param name:          The display name of the column
    :param enumValues:    Columns type of STRING can be constrained to an enumeration values set on this list.
    :param defaultValue:  The default value for this column. Columns of type FILEHANDLEID and ENTITYID are not allowed to have default values.

    :type id: string
    :type maximumSize: integer
    :type columnType: string
    :type name: string
    :type enumValues: array of strings
    :type defaultValue: string
    """

    @classmethod
    def getURI(cls, id):
        return '/column/%s' % id

    def __init__(self, **kwargs):
        super(Column, self).__init__(kwargs)

    def postURI(self):
        return '/column'


class RowSet(DictObject):
    """
    A Synapse object of type `org.sagebionetworks.repo.model.table.RowSet <http://docs.synapse.org/rest/org/sagebionetworks/repo/model/table/RowSet.html>`_.

    :param schema:   A :py:class:`synapseclient.table.Schema` object that will be used to set the tableId
    :param headers:  The list of SelectColumn objects that describe the fields in each row.
    :param tableId:  The ID of the TableEntity than owns these rows
    :param rows:     The :py:class:`synapseclient.table.Row`s of this set. The index of each row value aligns with the index of each header.
    :var etag:       Any RowSet returned from Synapse will contain the current etag of the change set. To update any rows from a RowSet the etag must be provided with the POST.

    :type headers:   array of SelectColumns
    :type etag:      string
    :type tableId:   string
    :type rows:      array of rows
    """

    @classmethod
    def from_json(cls, json):
        headers=[SelectColumn(**header) for header in json.get('headers', [])]
        rows=[cast_row(Row(**row), headers) for row in json.get('rows', [])]
        return cls(headers=headers, rows=rows,
            **{ key: json[key] for key in json.keys() if key not in ['headers', 'rows'] })

    def __init__(self, columns=None, schema=None, **kwargs):
        if not 'headers' in kwargs:
            if columns:
                kwargs.setdefault('headers',[]).extend([SelectColumn.from_column(column) for column in columns])
            elif schema and isinstance(schema, Schema):
                kwargs.setdefault('headers',[]).extend([SelectColumn(id=id) for id in schema["columnIds"]])
        if ('tableId' not in kwargs) and schema:
            kwargs['tableId'] = utils.id_of(schema)
        if not kwargs.get('tableId',None):
            raise ValueError("Table schema ID must be defined to create a RowSet")
        if not kwargs.get('headers',None):
            raise ValueError("Column headers must be defined to create a RowSet")
        kwargs['concreteType'] = 'org.sagebionetworks.repo.model.table.RowSet'

        super(RowSet, self).__init__(kwargs)

    def _synapse_store(self, syn):
        """
        Creates and POSTs an AppendableRowSetRequest_

        .. AppendableRowSetRequest: http://docs.synapse.org/rest/org/sagebionetworks/repo/model/table/AppendableRowSetRequest.html
        """
        arsr = dict(
            concreteType='org.sagebionetworks.repo.model.table.AppendableRowSetRequest',
            toAppend=self,
            entityId=self.tableId)

        uri = "/entity/{id}/table/append/async".format(id=self.tableId)
        response = syn._waitForAsync(uri=uri, request=arsr)
        return response.get('rowReferenceSet', response)

    def _synapse_delete(self, syn):
        """
        Delete the rows in the RowSet.
        Example::
            syn.delete(syn.tableQuery('select name from %s where no_good = true' % schema1.id))
        """
        uri = '/entity/{id}/table/deleteRows'.format(id=self.tableId)
        return syn.restPOST(uri, body=json.dumps(RowSelection(
            rowIds=[row.rowId for row in self.rows],
            etag=self.etag,
            tableId=self.tableId)))


class Row(DictObject):
    """
    A `row <http://docs.synapse.org/rest/org/sagebionetworks/repo/model/table/Row.html>`_ in a Table.

    :param values:         A list of values
    :param rowId:          The immutable ID issued to a new row
    :param versionNumber:  The version number of this row. Each row version is immutable, so when a row is updated a new version is created.
    """
    def __init__(self, values, rowId=None, versionNumber=None):
        super(Row, self).__init__()
        self.values = values
        if rowId is not None:
            self.rowId = rowId
        if versionNumber is not None:
            self.versionNumber = versionNumber


class RowSelection(DictObject):
    """
    A set of rows to be `deleted <http://docs.synapse.org/rest/POST/entity/id/table/deleteRows.html>`_.

    :param rowIds: list of row ids
    :param etag: etag of latest change set
    :param tableId: synapse ID of the table schema
    """
    def __init__(self, rowIds, etag, tableId):
        super(RowSelection, self).__init__()
        self.rowIds = rowIds
        self.etag = etag
        self.tableId = tableId

    def _synapse_delete(self, syn):
        """
        Delete the rows.
        Example::
            row_selection = RowSelection(
                rowIds=[1,2,3,4],
                etag="64d265c0-ef5b-4598-a50d-ddcbe71abc61",
                tableId="syn1234567")
            syn.delete(row_selection)
        """
        uri = '/entity/{id}/table/deleteRows'.format(id=self.tableId)
        return syn.restPOST(uri, body=json.dumps(self))


def Table(schema, values, **kwargs):
    """
    Combine a table schema and a set of values into some type of Table object
    depending on what type of values are given.

    :param schema: a table py:class:`Schema` object
    :param value: an object that holds the content of the tables
      - a py:class:`RowSet`
      - a list of lists (or tuples) where each element is a row
      - a string holding the path to a CSV file
      - a Pandas `DataFrame <http://pandas.pydata.org/pandas-docs/stable/api.html#dataframe>`_

    Usually, the immediate next step after creating a Table object is to store it::

        table = syn.store(Table(schema, values))

    End users should not need to know the details of these Table subclasses:

      - :py:class:`TableAbstractBaseClass`
      - :py:class:`RowSetTable`
      - :py:class:`TableQueryResult`
      - :py:class:`CsvFileTable`
    """

    try:
        import pandas as pd
        pandas_available = True
    except:
        pandas_available = False

    ## a RowSet
    if isinstance(values, RowSet):
        return RowSetTable(schema, values, **kwargs)

    ## a list of rows
    elif isinstance(values, (list, tuple)):
        return CsvFileTable.from_list_of_rows(schema, values, **kwargs)

    ## filename of a csv file
    elif isinstance(values, six.string_types):
        return CsvFileTable(schema, filepath=values, **kwargs)

    ## pandas DataFrame
    elif pandas_available and isinstance(values, pd.DataFrame):
        return CsvFileTable.from_data_frame(schema, values, **kwargs)

    else:
        raise ValueError("Don't know how to make tables from values of type %s." % type(values))


class TableAbstractBaseClass(object):
    """
    Abstract base class for Tables based on different data containers.
    """
    def __init__(self, schema, headers=None, etag=None):
        if isinstance(schema, Schema):
            self.schema = schema
            self.tableId = schema.id if schema and 'id' in schema else None
            self.headers = headers if headers else [SelectColumn(id=id) for id in schema.columnIds]
            self.etag = etag
        elif isinstance(schema, six.string_types):
            self.schema = None
            self.tableId = schema
            self.headers = headers
            self.etag = etag
        else:
            ValueError("Must provide a schema or a synapse ID of a Table Entity")

    def asDataFrame(self):
        raise NotImplementedError()

    def asInteger(self):
        try:
            first_row = next(iter(self))
            return int(first_row[0])
        except (KeyError, TypeError) as ex1:
            raise ValueError("asInteger is only valid for queries such as count queries whose first value is an integer.")

    def asRowSet(self):
        return RowSet(headers=self.headers,
                      tableId=self.tableId,
                      etag=self.etag,
                      rows=[row if isinstance(row, Row) else Row(row) for row in self])

    def _synapse_store(self, syn):
        raise NotImplementedError()

    def _synapse_delete(self, syn):
        """
        Delete the rows that result from a table query.

        Example::
            syn.delete(syn.tableQuery('select name from %s where no_good = true' % schema1.id))
        """
        uri = '/entity/{id}/table/deleteRows'.format(id=self.tableId)
        return syn.restPOST(uri, body=json.dumps(RowSelection(
            rowIds=[row['rowId'] for row in self],
            etag=self.etag,
            tableId=self.tableId)))

    def __iter__(self):
        raise NotImplementedError()


class RowSetTable(TableAbstractBaseClass):
    """
    A Table object that wraps a RowSet.
    """
    def __init__(self, schema, rowset):
        super(RowSetTable, self).__init__(schema, etag=rowset.get('etag', None))
        self.rowset = rowset

    def _synapse_store(self, syn):
        row_reference_set = syn.store(self.rowset)
        return self

    def asDataFrame(self):
        test_import_pandas()
        import pandas as pd

        if any([row['rowId'] for row in self.rowset['rows']]):
            rownames = row_labels_from_rows(self.rowset['rows'])
        else:
            rownames = None

        series = OrderedDict()
        for i, header in enumerate(self.rowset["headers"]):
            series[header.name] = pd.Series(name=header.name, data=[row['values'][i] for row in self.rowset['rows']], index=rownames)

        return pd.DataFrame(data=series, index=rownames)

    def asRowSet(self):
        return self.rowset

    def asInteger(self):
        try:
            return int(self.rowset['rows'][0]['values'][0])
        except (KeyError, TypeError) as ex1:
            raise ValueError("asInteger is only valid for queries such as count queries whose first value is an integer.")

    def __iter__(self):
        def iterate_rows(rows, headers):
            for row in rows:
                yield cast_values(row, headers)
        return iterate_rows(self.rowset['rows'], self.rowset['headers'])


class TableQueryResult(TableAbstractBaseClass):
    """
    An object to wrap rows returned as a result of a table query.

    The TableQueryResult object can be used to iterate over results of a query:

        results = syn.tableQuery("select * from syn1234")
        for row in results:
            print(row)
    """
    def __init__(self, synapse, query, limit=None, offset=None, isConsistent=True):
        self.syn = synapse

        self.query = query
        self.limit = limit
        self.offset = offset
        self.isConsistent = isConsistent

        result = self.syn._queryTable(
            query=query,
            limit=limit,
            offset=offset,
            isConsistent=isConsistent)

        self.rowset = RowSet.from_json(result['queryResult']['queryResults'])

        self.columnModels = [Column(**col) for col in result.get('columnModels', [])]
        self.nextPageToken = result['queryResult'].get('nextPageToken', None)
        self.count = result.get('queryCount', None)
        self.maxRowsPerPage = result.get('maxRowsPerPage', None)
        self.i = -1

        super(TableQueryResult, self).__init__(
            schema=self.rowset.get('tableId', None),
            headers=self.rowset.headers,
            etag=self.rowset.get('etag', None))

    def _synapse_store(self, syn):
        raise SynapseError("A TableQueryResult is a read only object and can't be stored in Synapse. Convert to a DataFrame or RowSet instead.")

    def asDataFrame(self):
        """
        Convert query result to a Pandas DataFrame.
        """
        test_import_pandas()
        import pandas as pd

        ## To turn a TableQueryResult into a data frame, we add a page of rows
        ## at a time on the untested theory that it's more efficient than
        ## adding a single row at a time to the data frame.

        def construct_rownames(rowset, offset=0):
            try:
                return row_labels_from_rows(rowset['rows'])
            except KeyError:
                ## if we don't have row id and version, just number the rows
                # python3 cast range to list for safety
                return list(range(offset,offset+len(rowset['rows'])))

        ## first page of rows
        offset = 0
        rownames = construct_rownames(self.rowset, offset)
        offset += len(self.rowset['rows'])
        series = OrderedDict()
        for i, header in enumerate(self.rowset["headers"]):
            column_name = header.name
            series[column_name] = pd.Series(name=column_name, data=[row['values'][i] for row in self.rowset['rows']], index=rownames)

        # subsequent pages of rows
        while self.nextPageToken:
            result = self.syn._queryTableNext(self.nextPageToken, self.tableId)
            self.rowset = RowSet.from_json(result['queryResults'])
            self.nextPageToken = result.get('nextPageToken', None)
            self.i = 0

            rownames = construct_rownames(self.rowset, offset)
            offset += len(self.rowset['rows'])
            for i, header in enumerate(self.rowset["headers"]):
                column_name = header.name
                series[column_name] = series[column_name].append(pd.Series(name=column_name, data=[row['values'][i] for row in self.rowset['rows']], index=rownames), verify_integrity=True)

        return pd.DataFrame(data=series)

    def asRowSet(self):
        ## Note that as of stack 60, an empty query will omit the headers field
        ## see PLFM-3014
        return RowSet(headers=self.headers,
                      tableId=self.tableId,
                      etag=self.etag,
                      rows=[row for row in self])

    def asInteger(self):
        try:
            return int(self.rowset['rows'][0]['values'][0])
        except (KeyError, TypeError) as ex1:
            raise ValueError("asInteger is only valid for queries such as count queries whose first value is an integer.")

    def __iter__(self):
        return self

    def next(self):
        """
        Python 2 iterator
        """
        self.i += 1
        if self.i >= len(self.rowset['rows']):
            if self.nextPageToken:
                result = self.syn._queryTableNext(self.nextPageToken, self.tableId)
                self.rowset = RowSet.from_json(result['queryResults'])
                self.nextPageToken = result.get('nextPageToken', None)
                self.i = 0
            else:
                raise StopIteration()
        return self.rowset['rows'][self.i]

    def __next__(self):
        """
        Python 3 iterator
        """
        return self.next()


class CsvFileTable(TableAbstractBaseClass):
    """
    An object to wrap a CSV file that may be stored into a Synapse table or
    returned as a result of a table query.
    """

    @classmethod
    def from_table_query(cls, synapse, query, quoteCharacter='"', escapeCharacter="\\", lineEnd=str(os.linesep), separator=",", header=True, includeRowIdAndRowVersion=True):
        """
        Create a Table object wrapping a CSV file resulting from querying a Synapse table.
        Mostly for internal use.
        """

        download_from_table_result, path = synapse._queryTableCsv(
            query=query,
            quoteCharacter=quoteCharacter,
            escapeCharacter=escapeCharacter,
            lineEnd=lineEnd,
            separator=separator,
            header=header,
            includeRowIdAndRowVersion=includeRowIdAndRowVersion)

        ## A dirty hack to find out if we got back row ID and Version
        ## in particular, we don't get these back from aggregate queries
        with io.open(path, 'r', encoding='utf-8') as f:
            reader = csv.reader(f,
                delimiter=separator,
                escapechar=escapeCharacter,
                lineterminator=lineEnd,
                quotechar=quoteCharacter)
            first_line = next(reader)
        if len(download_from_table_result['headers']) + 2 == len(first_line):
            includeRowIdAndRowVersion = True
        else:
            includeRowIdAndRowVersion = False

        self = cls(
            filepath=path,
            schema=download_from_table_result.get('tableId', None),
            etag=download_from_table_result.get('etag', None),
            quoteCharacter=quoteCharacter,
            escapeCharacter=escapeCharacter,
            lineEnd=lineEnd,
            separator=separator,
            header=header,
            includeRowIdAndRowVersion=includeRowIdAndRowVersion,
            headers=[SelectColumn(**header) for header in download_from_table_result['headers']])

        return self

    @classmethod
    def from_data_frame(cls, schema, df, filepath=None, etag=None, quoteCharacter='"', escapeCharacter="\\", lineEnd=str(os.linesep), separator=",", header=True, linesToSkip=0, includeRowIdAndRowVersion=None, headers=None, **kwargs):
        ## infer columns from data frame if not specified
        if not headers:
            cols = as_table_columns(df)
            headers = [SelectColumn.from_column(col) for col in cols]

        ## if the schema has no columns, use the inferred columns
        if isinstance(schema, Schema) and not schema.has_columns():
            schema.addColumns(cols)

        ## convert row names in the format [row_id]_[version] back to columns
        row_id_version_pattern = re.compile(r'(\d+)_(\d+)')

        row_id = []
        row_version = []
        for row_name in df.index.values:
            m = row_id_version_pattern.match(str(row_name))
            row_id.append(m.group(1) if m else None)
            row_version.append(m.group(2) if m else None)

        ## include row ID and version, if we're asked to OR if it's encoded in rownames
        if includeRowIdAndRowVersion or (includeRowIdAndRowVersion is None and any(row_id)):
            df2 = df.copy()

            cls._insert_dataframe_column_if_not_exist(df2, 0, 'ROW_ID', row_id)
            cls._insert_dataframe_column_if_not_exist(df2, 1, 'ROW_VERSION', row_version)

            df = df2
            includeRowIdAndRowVersion = True

        f = None
        try:
            if not filepath:
                temp_dir = tempfile.mkdtemp()
                filepath = os.path.join(temp_dir, 'table.csv')

            if six.PY2:
                ## pandas uses the Python standard library csv module
                ## see: http://stackoverflow.com/a/3348664/199166
                f = open(filepath, 'wb')
            else:
                f = io.open(filepath, mode='w', encoding='utf-8', newline='')

            df.to_csv(f,
                index=False,
                sep=encode_param_in_python2(separator),
                header=encode_param_in_python2(header),
                quotechar=encode_param_in_python2(quoteCharacter),
                escapechar=encode_param_in_python2(escapeCharacter),
                line_terminator=encode_param_in_python2(lineEnd),
                na_rep=encode_param_in_python2(kwargs.get('na_rep','')))
        finally:
            if f: f.close()

        return cls(
            schema=schema,
            filepath=filepath,
            etag=etag,
            quoteCharacter=quoteCharacter,
            escapeCharacter=escapeCharacter,
            lineEnd=lineEnd,
            separator=separator,
            header=header,
            includeRowIdAndRowVersion=includeRowIdAndRowVersion,
            headers=headers)

    @staticmethod
    def _insert_dataframe_column_if_not_exist(dataframe, insert_index, col_name, insert_column_data):
        # if the column already exists verify the column data is same as what we parsed
        if col_name in dataframe.columns:
            if dataframe[col_name].tolist() != insert_column_data:
                raise SynapseError(("A column named '{0}' "
                                   "already exists and does not match the '{0}' "
                                   "values present in the DataFrame's row names. "
                                   "Please refain from using or modifying '{0}' as a column for your data "
                                   "because it is necessary for version tracking in Synapse's tables").format(col_name) )
        else:
            dataframe.insert(insert_index, col_name, insert_column_data)

    @classmethod
    def from_list_of_rows(cls, schema, values, filepath=None, etag=None, quoteCharacter='"', escapeCharacter="\\", lineEnd=str(os.linesep), separator=",", linesToSkip=0, includeRowIdAndRowVersion=None, headers=None):

        ## create CSV file
        f = None
        try:
            if not filepath:
                temp_dir = tempfile.mkdtemp()
                filepath = os.path.join(temp_dir, 'table.csv')

            f = io.open(filepath, 'w', encoding='utf-8', newline='')

            writer = csv.writer(f,
                quoting=csv.QUOTE_NONNUMERIC,
                delimiter=separator,
                escapechar=escapeCharacter,
                lineterminator=lineEnd,
                quotechar=quoteCharacter,
                skipinitialspace=linesToSkip)

            ## if we haven't explicitly set columns, try to grab them from
            ## the schema object
            if not headers and "columns_to_store" in schema and schema.columns_to_store is not None:
                headers = [SelectColumn.from_column(col) for col in schema.columns_to_store]

            ## write headers?
            if headers:
                writer.writerow([header.name for header in headers])
                header = True
            else:
                header = False

            ## write row data
            for row in values:
                writer.writerow(row)

        finally:
            if f: f.close()

        return cls(
            schema=schema,
            filepath=filepath,
            etag=etag,
            quoteCharacter=quoteCharacter,
            escapeCharacter=escapeCharacter,
            lineEnd=lineEnd,
            separator=separator,
            header=header,
            headers=headers,
            includeRowIdAndRowVersion=includeRowIdAndRowVersion)


    def __init__(self, schema, filepath, etag=None, quoteCharacter='"', escapeCharacter="\\", lineEnd=str(os.linesep), separator=",", header=True, linesToSkip=0, includeRowIdAndRowVersion=None, headers=None):
        self.filepath = filepath

        self.includeRowIdAndRowVersion = includeRowIdAndRowVersion

        ## CsvTableDescriptor fields
        self.linesToSkip = linesToSkip
        self.quoteCharacter = quoteCharacter
        self.escapeCharacter = escapeCharacter
        self.lineEnd = lineEnd
        self.separator = separator
        self.header = header

        super(CsvFileTable, self).__init__(schema, headers=headers, etag=etag)

        self.setColumnHeaders(headers)

    def _synapse_store(self, syn):
        if isinstance(self.schema, Schema) and self.schema.get('id', None) is None:
            ## store schema
            self.schema = syn.store(self.schema)
            self.tableId = self.schema.id

        result = syn._uploadCsv(
            self.filepath,
            self.schema if self.schema else self.tableId,
            updateEtag=self.etag,
            quoteCharacter=self.quoteCharacter,
            escapeCharacter=self.escapeCharacter,
            lineEnd=self.lineEnd,
            separator=self.separator,
            header=self.header,
            linesToSkip=self.linesToSkip)

        upload_to_table_result = result['results'][0]

        assert upload_to_table_result['concreteType'] in ('org.sagebionetworks.repo.model.table.EntityUpdateResults',
                                                          'org.sagebionetworks.repo.model.table.UploadToTableResult'), "Not an UploadToTableResult or EntityUpdateResults."
        if 'etag' in upload_to_table_result:
            self.etag = upload_to_table_result['etag']
        return self

    def _synapse_delete(self, syn):
        """
        Delete the rows that are the results of this query.

        Example::
            syn.delete(syn.tableQuery('select name from %s where no_good = true' % schema1.id))
        """
        ## Extract row id and version, if present in rows
        row_id_col = None
        for i, header in enumerate(self.headers):
            if header.name=='ROW_ID':
                row_id_col = i
                break

        if row_id_col is None:
            raise SynapseError("Can't Delete. No ROW_IDs found.")

        uri = '/entity/{id}/table/deleteRows'.format(id=self.tableId)
        return syn.restPOST(uri, body=json.dumps(RowSelection(
            rowIds=[row[row_id_col] for row in self],
            etag=self.etag,
            tableId=self.tableId)))

    def asDataFrame(self, rowIdAndVersionInIndex=True, convert_to_datetime = False):
        """
        
        :param rowIdAndVersionInIndex: Make the dataframe index consist of the row_id and row_version
        :param convert_to_datetime: If set to True, will convert all Synapse DATE columns from UNIX timestamp integers into UTC datetime objects
        :return: 
        """
        test_import_pandas()
        import pandas as pd

        try:
            #Handle bug in pandas 0.19 requiring quotechar to be str not unicode or newstr
            quoteChar = bytes_to_native_str(bytes(self.quoteCharacter)) if six.PY2 else self.quoteCharacter

            #determine which columns are DATE columns so we can convert milisecond timestamps into datetime objects
            date_columns = []
            datetime_millisecond_parser = lambda milliseconds: pd.to_datetime(milliseconds, unit='ms', utc=True) #DATEs are stored in csv as unix timestamp in milliseconds
            if convert_to_datetime:
                for select_column in self.headers:
                    if select_column.columnType == "DATE":
                        date_columns.append(select_column.name)


            ## assign line terminator only if for single character
            ## line terminators (e.g. not '\r\n') 'cause pandas doesn't
            ## longer line terminators. See:
            ##    https://github.com/pydata/pandas/issues/3501
            ## "ValueError: Only length-1 line terminators supported"
            df = pd.read_csv(self.filepath,
                    sep=self.separator,
                    lineterminator=self.lineEnd if len(self.lineEnd) == 1 else None,
                    quotechar=quoteChar,
                    escapechar=self.escapeCharacter,
                    header = 0 if self.header else None,
                    skiprows=self.linesToSkip,
                    parse_dates=date_columns,
                    date_parser=datetime_millisecond_parser)
        except pd.parser.CParserError as ex1:
            df = pd.DataFrame()

        if rowIdAndVersionInIndex and "ROW_ID" in df.columns and "ROW_VERSION" in df.columns:
            ## combine row-ids (in index) and row-versions (in column 0) to
            ## make new row labels consisting of the row id and version
            ## separated by a dash.
            df.index = row_labels_from_id_and_version(zip(df["ROW_ID"], df["ROW_VERSION"]))
            del df["ROW_ID"]
            del df["ROW_VERSION"]

        return df

    def asRowSet(self):
        ## Extract row id and version, if present in rows
        row_id_col = None
        row_ver_col = None
        for i, header in enumerate(self.headers):
            if header.name=='ROW_ID':
                row_id_col = i
            elif header.name=='ROW_VERSION':
                row_ver_col = i

        def to_row_object(row, row_id_col=None, row_ver_col=None):
            if isinstance(row, Row):
                return row
            rowId = row[row_id_col] if row_id_col is not None else None
            versionNumber = row[row_ver_col] if row_ver_col is not None else None
            values = [elem for i, elem in enumerate(row) if i not in [row_id_col, row_ver_col]]
            return Row(values, rowId=rowId, versionNumber=versionNumber)

        return RowSet(headers=[elem for i, elem in enumerate(self.headers) if i not in [row_id_col, row_ver_col]],
                      tableId=self.tableId,
                      etag=self.etag,
                      rows=[to_row_object(row, row_id_col, row_ver_col) for row in self])

    def setColumnHeaders(self, headers):
        """
        Set the list of :py:class:`synapseclient.table.SelectColumn` objects that
        will be used to convert fields to the appropriate data types.

        Column headers are automatically set when querying.
        """
        if self.includeRowIdAndRowVersion:
            names = [header.name for header in headers]
            if "ROW_ID" not in names and "ROW_VERSION" not in names:
                headers = [SelectColumn(name="ROW_ID", columnType="STRING"),
                           SelectColumn(name="ROW_VERSION", columnType="STRING")] + headers
        self.headers = headers

    def __iter__(self):
        def iterate_rows(filepath, headers):
            with io.open(filepath, encoding='utf-8') as f:
                reader = csv.reader(f,
                    delimiter=self.separator,
                    escapechar=self.escapeCharacter,
                    lineterminator=self.lineEnd,
                    quotechar=self.quoteCharacter)
                if self.header:
                    header = next(reader)
                for row in reader:
                    yield cast_values(row, headers)
        return iterate_rows(self.filepath, self.headers)

    def __len__(self):
        return sum(1 for row in self)<|MERGE_RESOLUTION|>--- conflicted
+++ resolved
@@ -300,10 +300,7 @@
                      'm': 'INTEGER', 'q': 'INTEGER', 'Q': 'INTEGER',
                      'S': 'STRING', 'U': 'STRING', 'O': 'STRING',
                      'a': 'STRING', 'p': 'INTEGER', 'M': 'DATE'}
-<<<<<<< HEAD
-
-=======
->>>>>>> c46f4c67
+
 
 
 def test_import_pandas():
