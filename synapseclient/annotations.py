"""
***********
Annotations
***********

Annotations are arbitrary metadata attached to Synapse entities. They can be
accessed like ordinary object properties or like dictionary keys::

    entity.my_annotation = 'This is one way to do it'
    entity['other_annotation'] = 'This is another'

Annotations can be given in the constructor for Synapse Entities::

    entity = File('data.xyz', parent=my_project, rating=9.1234)

Annotate the entity with location data::

    entity.lat_long = [47.627477, -122.332154]

Record when we collected the data::

    from datetime import datetime as Datetime
    entity.collection_date = Datetime.now()

See:

- :py:meth:`synapseclient.Synapse.getAnnotation`
- :py:meth:`synapseclient.Synapse.setAnnotation`

~~~~~~~~~~~~~~~~~~~~~~~
Annotating data sources
~~~~~~~~~~~~~~~~~~~~~~~

Data sources are best recorded using Synapse's `provenance <Activity.html>`_ tools.

~~~~~~~~~~~~~~~~~~~~~~
Implementation details
~~~~~~~~~~~~~~~~~~~~~~

In Synapse, entities have both properties and annotations. Properties are used by
the system, whereas annotations are completely user defined. In the Python client,
we try to present this situation as a normal object, with one set of properties.

For more on the implementation and a few gotchas, see the documentation on
:py:mod:`synapseclient.entity`.

See also:

- :py:class:`synapseclient.entity.Entity`
- :py:mod:`synapseclient.entity`

"""

from __future__ import unicode_literals
import collections
<<<<<<< HEAD
import six
from .utils import to_unix_epoch_time, from_unix_epoch_time, _is_date, _to_list
from .exceptions import SynapseError
=======
import warnings
from utils import to_unix_epoch_time, from_unix_epoch_time, _is_date, _to_list
from exceptions import SynapseError
>>>>>>> a96a97e7


def is_synapse_annotations(annotations):
    """Tests if the given object is a Synapse-style Annotations object."""
    keys=['id', 'etag', 'creationDate', 'uri', 'stringAnnotations','longAnnotations','doubleAnnotations','dateAnnotations', 'blobAnnotations']
    if not isinstance(annotations, collections.Mapping): return False
    return all([key in keys for key in list(annotations.keys())])


def to_synapse_annotations(annotations):
    """Transforms a simple flat dictionary to a Synapse-style Annotation object."""
    
    if is_synapse_annotations(annotations):
        return annotations
    synapseAnnos = {}
    for key, value in list(annotations.items()):
        if key in ['id', 'etag', 'blobAnnotations', 'creationDate', 'uri']:
            synapseAnnos[key] = value
        elif key in ['stringAnnotations','longAnnotations','doubleAnnotations','dateAnnotations'] and isinstance(value, collections.Mapping):
            synapseAnnos.setdefault(key, {}).update({k:_to_list(v) for k,v in list(value.items())})
        else:
            elements = _to_list(value)
            if all((isinstance(elem, six.string_types) for elem in elements)):
                synapseAnnos.setdefault('stringAnnotations', {})[key] = elements
            elif all((isinstance(elem, bool) for elem in elements)):
                synapseAnnos.setdefault('stringAnnotations', {})[key] = [str(element).lower() for element in elements]
            elif all((isinstance(elem, int) or isinstance(elem, int) for elem in elements)):
                synapseAnnos.setdefault('longAnnotations', {})[key] = elements
            elif all((isinstance(elem, float) for elem in elements)):
                synapseAnnos.setdefault('doubleAnnotations', {})[key] = elements
            elif all((_is_date(elem) for elem in elements)):
                synapseAnnos.setdefault('dateAnnotations', {})[key] = [to_unix_epoch_time(elem) for elem in elements]
            ## TODO: support blob annotations
            # elif all((isinstance(elem, ???) for elem in elements)):
            #     synapseAnnos.setdefault('blobAnnotations', {})[key] = [???(elem) for elem in elements]
            else:
                synapseAnnos.setdefault('stringAnnotations', {})[key] = [str(elem) for elem in elements]
    return synapseAnnos


def from_synapse_annotations(annotations):
    """Transforms a Synapse-style Annotation object to a simple flat dictionary."""
    
    def process_user_defined_annotations(kvps, annos, func):
        """
        for each annotation of a given class (date, string, double, ...), process the
        annotation with the given function and add it to the dict 'annos'.
        """
        for k,v in kvps.iteritems():
            ## don't overwrite system keys which won't be lists
            if k in ['id', 'etag', 'creationDate', 'uri'] or (k in annos and not isinstance(annos[k], list)):
                warnings.warn('A user defined annotation, "%s", has the same name as a system defined annotation and will be dropped. Try syn._getRawAnnotations to get annotations in native Synapse format.' % k)
            else:
                annos.setdefault(k,[]).extend([func(elem) for elem in v])

    # Flatten the raw annotations to consolidate doubleAnnotations, longAnnotations,
    # stringAnnotations and dateAnnotations into one dictionary
    annos = dict()
    for key, value in list(annotations.items()):
        if key=='dateAnnotations':
<<<<<<< HEAD
            for k,v in list(value.items()):
                annos.setdefault(k,[]).extend([from_unix_epoch_time(float(t)) for t in v])
        elif key in ['stringAnnotations','longAnnotations','doubleAnnotations']:
            for k,v in list(value.items()):
                annos.setdefault(k,[]).extend(v)
=======
            process_user_defined_annotations(value, annos, lambda x: from_unix_epoch_time(float(x)))
        elif key in ['stringAnnotations','longAnnotations']:
            process_user_defined_annotations(value, annos, lambda x: x)
        elif key == 'doubleAnnotations':
            process_user_defined_annotations(value, annos, lambda x: float(x))
>>>>>>> a96a97e7
        elif key=='blobAnnotations':
            pass ## TODO: blob annotations not supported
        else:
            annos[key] = value
    return annos


def is_submission_status_annotations(annotations):
    """Tests if the given dictionary is in the form of annotations to submission status"""
    keys = ['objectId', 'scopeId', 'stringAnnos','longAnnos','doubleAnnos']
    if not isinstance(annotations, collections.Mapping): return False
    return all([key in keys for key in list(annotations.keys())])


def to_submission_status_annotations(annotations, is_private=True):
    """
    Converts a normal dictionary to the format used to annotate submission
    statuses, which is different from the format used to annotate entities.

    :param annotations: A normal Python dictionary whose values are strings, floats, ints or doubles

    :param isPrivate: Set privacy on all annotations at once. These can be set individually using :py:func:`set_privacy`.

    Example::

        from synapseclient.annotations import to_submission_status_annotations, from_submission_status_annotations
        from datetime import datetime as Datetime

        ## create a submission and get its status
        submission = syn.submit(evaluation, 'syn11111111')
        submission_status = syn.getSubmissionStatus(submission)

        ## add annotations
        submission_status.annotations = {'foo':'bar', 'shoe_size':12, 'IQ':12, 'timestamp':Datetime.now()}

        ## convert annotations
        submission_status.annotations = to_submission_status_annotations(submission_status.annotations)
        submission_status = syn.store(submission_status)


    Synapse categorizes these annotations by: stringAnnos, doubleAnnos,
    longAnnos. If date or blob annotations are supported, they are not
    `documented <http://rest.synapse.org/org/sagebionetworks/repo/model/annotation/Annotations.html>`_
    """
    if is_submission_status_annotations(annotations):
        return annotations
    synapseAnnos = {}
    for key, value in list(annotations.items()):
        if key in ['objectId', 'scopeId', 'stringAnnos','longAnnos','doubleAnnos']:
            synapseAnnos[key] = value
        elif isinstance(value, bool):
            synapseAnnos.setdefault('stringAnnos', []).append({ 'key':key, 'value':str(value).lower(), 'isPrivate':is_private })
        elif isinstance(value, int) or isinstance(value, int):
            synapseAnnos.setdefault('longAnnos', []).append({ 'key':key, 'value':value, 'isPrivate':is_private })
        elif isinstance(value, float):
            synapseAnnos.setdefault('doubleAnnos', []).append({ 'key':key, 'value':value, 'isPrivate':is_private })
        elif isinstance(value, six.string_types):
            synapseAnnos.setdefault('stringAnnos', []).append({ 'key':key, 'value':value, 'isPrivate':is_private })
        elif _is_date(value):
            synapseAnnos.setdefault('longAnnos', []).append({ 'key':key, 'value':to_unix_epoch_time(value), 'isPrivate':is_private })
        else:
            synapseAnnos.setdefault('stringAnnos', []).append({ 'key':key, 'value':str(value), 'isPrivate':is_private })
    return synapseAnnos

## TODO: this should accept a status object and return its annotations or an empty dict if there are none
def from_submission_status_annotations(annotations):
    """
    Convert back from submission status annotation format to a normal dictionary.

    Example::

        submission_status.annotations = from_submission_status_annotations(submission_status.annotations)
    """
    dictionary = {}
<<<<<<< HEAD
    for key, value in list(annotations.items()):
        if key in ['stringAnnos','longAnnos','doubleAnnos']:
=======
    for key, value in annotations.iteritems():
        if key in ['stringAnnos','longAnnos']:
>>>>>>> a96a97e7
            dictionary.update( { kvp['key']:kvp['value'] for kvp in value } )
        elif key == 'doubleAnnos':
            dictionary.update( { kvp['key']:float(kvp['value']) for kvp in value } )
        else:
            dictionary[key] = value
    return dictionary

def set_privacy(annotations, key, is_private=True, value_types=['longAnnos', 'doubleAnnos', 'stringAnnos']):
    """
    Set privacy of individual annotations, where annotations are in the format used by Synapse
    SubmissionStatus objects. See the `Annotations documentation <http://rest.synapse.org/org/sagebionetworks/repo/model/annotation/Annotations.html>`_
    and the docs regarding `querying annotations <http://rest.synapse.org/GET/evaluation/submission/query.html>`_.

    :param annotations: Annotations that have already been converted to Synapse format using
                        :py:func:`to_submission_status_annotations`.
    :param key:         The key of the annotation whose privacy we're setting.
    :param is_private:  If False, the annotation will be visible to users with READ permission on the evaluation.
                        If True, the it will be visible only to users with READ_PRIVATE_SUBMISSION on the evaluation.
                        Note: Is this really correct???
    :param value_types: A list of the value types in which to search for the key. Defaults to all types
                        ['longAnnos', 'doubleAnnos', 'stringAnnos'].

    """
    for value_type in value_types:
        kvps = annotations.get(value_type, None)
        if kvps:
            for kvp in kvps:
                if kvp['key'] == key:
                    kvp['isPrivate'] = is_private
                    return kvp
    raise KeyError('The key "%s" couldn\'t be found in the annotations.' % key)<|MERGE_RESOLUTION|>--- conflicted
+++ resolved
@@ -53,15 +53,10 @@
 
 from __future__ import unicode_literals
 import collections
-<<<<<<< HEAD
 import six
+import warnings
 from .utils import to_unix_epoch_time, from_unix_epoch_time, _is_date, _to_list
 from .exceptions import SynapseError
-=======
-import warnings
-from utils import to_unix_epoch_time, from_unix_epoch_time, _is_date, _to_list
-from exceptions import SynapseError
->>>>>>> a96a97e7
 
 
 def is_synapse_annotations(annotations):
@@ -122,19 +117,11 @@
     annos = dict()
     for key, value in list(annotations.items()):
         if key=='dateAnnotations':
-<<<<<<< HEAD
-            for k,v in list(value.items()):
-                annos.setdefault(k,[]).extend([from_unix_epoch_time(float(t)) for t in v])
-        elif key in ['stringAnnotations','longAnnotations','doubleAnnotations']:
-            for k,v in list(value.items()):
-                annos.setdefault(k,[]).extend(v)
-=======
             process_user_defined_annotations(value, annos, lambda x: from_unix_epoch_time(float(x)))
         elif key in ['stringAnnotations','longAnnotations']:
             process_user_defined_annotations(value, annos, lambda x: x)
         elif key == 'doubleAnnotations':
             process_user_defined_annotations(value, annos, lambda x: float(x))
->>>>>>> a96a97e7
         elif key=='blobAnnotations':
             pass ## TODO: blob annotations not supported
         else:
@@ -209,13 +196,8 @@
         submission_status.annotations = from_submission_status_annotations(submission_status.annotations)
     """
     dictionary = {}
-<<<<<<< HEAD
-    for key, value in list(annotations.items()):
-        if key in ['stringAnnos','longAnnos','doubleAnnos']:
-=======
     for key, value in annotations.iteritems():
         if key in ['stringAnnos','longAnnos']:
->>>>>>> a96a97e7
             dictionary.update( { kvp['key']:kvp['value'] for kvp in value } )
         elif key == 'doubleAnnos':
             dictionary.update( { kvp['key']:float(kvp['value']) for kvp in value } )
