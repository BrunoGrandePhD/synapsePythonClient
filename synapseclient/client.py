# To debug this, python -m pdb myscript.py
import os
import string
import json
import base64
import urllib
import urlparse
import httplib
import time
import zipfile
import requests
import os.path
import mimetypes
import stat
import pkg_resources
import webbrowser

from version_check import version_check
import utils
from version_check import version_check
from copy import deepcopy
from annotations import Annotations


__version__=json.loads(pkg_resources.resource_string('synapseclient', 'synapsePythonClient'))['latestVersion']
CACHE_DIR=os.path.join(os.path.expanduser('~'), '.synapseCache', 'python')  #TODO change to /data when storing files as md5
CONFIG_FILE=os.path.join(os.path.expanduser('~'), '.synapseConfig')


class Synapse:
    """
    Python implementation for Synapse repository service client
    """    
    def __init__(self, repoEndpoint='https://repo-prod.prod.sagebase.org/repo/v1', 
                 authEndpoint='https://auth-prod.prod.sagebase.org/auth/v1', 
                 serviceTimeoutSeconds=30, debug=False):
        '''Constructor of Synapse client
        params:
        - repoEndpoint: location of synapse repository
        - authEndpoint: location of authentication service
        - serviceTimeoutSeconds : wait time before timeout
        - debug: Boolean weather to print debugging messages.
        '''

        self.cacheDir = os.path.expanduser(CACHE_DIR)
        #create cacheDir if it does not exist
        try:
            os.makedirs(self.cacheDir)
        except OSError as exception:
            if exception.errno != os.errno.EEXIST:
                raise

        resp=requests.get(repoEndpoint, allow_redirects=False)
        if resp.status_code==301:
            repoEndpoint=resp.headers['location']
        resp=requests.get(authEndpoint, allow_redirects=False)
        if resp.status_code==301:
            authEndpoint=resp.headers['location']

        self.headers = {'content-type': 'application/json', 'Accept': 'application/json', 'request_profile':'False'}

        self.serviceTimeoutSeconds = serviceTimeoutSeconds 
        self.debug = debug
        self.sessionToken = None

        self.repoEndpoint = repoEndpoint
        self.authEndpoint = authEndpoint


    def _storeTimingProfile(self, resp):
        """Stores timing information for the last call if request_profile was set."""
        if self.headers.get('request_profile', 'False')=='True':
            profile_data = None
            for k,v in resp.getheaders():
                if k == "profile_response_object":
                    profile_data = v
                    break
            self.profile_data = json.loads(base64.b64decode(profile_data))


    def printEntity(self, entity):
        """Pretty prints an entity."""
        print json.dumps(entity, sort_keys=True, indent=2)


    def login(self, email=None, password=None):
        """
        Authenticate and get session token by using (in order of preference):
        1) supplied email and password
        2) check for configuraton file
        3) Use already existing session token
        """
        ## check version before logging in
        version_check()

        session_file = os.path.join(self.cacheDir, ".session")

        if (email==None or password==None): #Try to use config then session token
            try:
                import ConfigParser
                config = ConfigParser.ConfigParser()
                config.read(CONFIG_FILE)
                email=config.get('authentication', 'username')
                password=config.get('authentication', 'password')
            except ConfigParser.NoSectionError:  #Authentication not defined in config reverting to session token
                if os.path.exists(session_file):
                    with open(session_file) as f:
                        sessionToken = f.read().strip()
                    self.sessionToken = sessionToken
                    self.headers["sessionToken"] = sessionToken
                    return sessionToken
                else:
                    raise Exception("LOGIN FAILED: no username/password, configuration or cached session token available")


        # Disable profiling during login and proceed with authentication
        self.headers['request_profile'], orig_request_profile='False', self.headers['request_profile']

        url = self.authEndpoint + "/session"
        req = {"email":email, "password":password}

        response = requests.post(url, data=json.dumps(req), headers=self.headers)
        response.raise_for_status()

        session = response.json()
        self.sessionToken = session["sessionToken"]
        self.headers["sessionToken"] = self.sessionToken

        ## cache session token
        with open(session_file, "w") as f:
            f.write(self.sessionToken)
        os.chmod(session_file, stat.S_IRUSR | stat.S_IWUSR)
        self.headers['request_profile'] = orig_request_profile



    def onweb(self, entity):
        """Opens up a webbrowser window on the entity page.
        
        Arguments:
        - `entity`: Either an entity or a synapse id
        """
        entity_id = entity['id'] if 'id' in entity else str(entity)
        webbrowser.open("https://synapse.sagebase.org/#Synapse:%s" %entity_id)


<<<<<<< HEAD
    def getEntity(self, entity, endpoint=None):
=======
    def getEntity(self, entity):
>>>>>>> 2035b478
        """Retrieves metainformation about an entity from a synapse Repository
        Arguments:
        - `entity`: A synapse ID of entity (i.e dictionary describing an entity)
        Returns:
        - A dictionary representing an entity
        """
        #process input arguments
        if not (isinstance(entity, basestring) or (isinstance(entity, dict) and entity.has_key('id'))):
            raise Exception("invalid parameters")
        if isinstance(entity, dict):
            entity = entity['id']

        url = self.repoEndpoint + '/entity/' + entity

        if (self.debug):  print 'About to get %s' % (url)

        response = requests.get(url, headers=self.headers)
        self._storeTimingProfile(response)
        response.raise_for_status()

        if self.debug:  print response.text

        return response.json()


    def _getAnnotations(self, entity):

        entity_id = entity['id'] if 'id' in entity else str(entity)
        url = '%s/entity/%s/annotations' % (self.repoEndpoint, entity_id,)

        response = requests.get(url, headers=self.headers)
        response.raise_for_status()
        
        return Annotations.fromSynapseAnnotations(response.json())


    def _setAnnotations(self, entity, annotations):
        entity_id = entity['id'] if 'id' in entity else str(entity)
        url = '%s/entity/%s/annotations' % (self.repoEndpoint, entity_id,)

        a = annotations.toSynapseAnnotations()
        a['id'] = entity_id
        if 'etag' in entity and 'etag' not in a:
            a['etag'] = entity['etag']

        response = requests.put(url, data=json.dumps(a), headers=self.headers)
        response.raise_for_status()
        
        return Annotations.fromSynapseAnnotations(response.json())


    def downloadEntity(self, entity):
        """Download an entity and files associated with an entity to local cache
        TODO: Add storing of files in cache
        TODO: Add unpacking of files.
        
        Arguments:
        - `entity`: A synapse ID of entity (i.e dictionary describing an entity)
        Returns:
        - A dictionary representing an entity
        """
        entity = self.getEntity(entity)
        if not entity.has_key('locations'):
            return entity
        location = entity['locations'][0]  #TODO verify that this doesn't fail for unattached files
        url = location['path']
        parseResult = urlparse.urlparse(url)
        pathComponents = string.split(parseResult.path, '/')

        filename = os.path.join(self.cacheDir, entity['id'] ,pathComponents[-1])
        if os.path.exists(filename):
            #print filename, "cached"
            md5 = utils.computeMd5ForFile(filename)
            if md5.hexdigest() != entity.get('md5', ''):
                print filename, "changed, redownloading"
                utils.downloadFile(url, filename)
        else:
            print filename, 'downloading...',
            utils.downloadFile(url, filename)

        if entity['contentType']=='application/zip':
            ## Unpack file
            filepath=os.path.join(os.path.dirname(filename), os.path.basename(filename)+'_unpacked')
            #TODO!!!FIX THIS TO BE PATH SAFE!  DON'T ALLOW ARBITRARY UNZIPING
            z = zipfile.ZipFile(filename, 'r')
            z.extractall(filepath) #WARNING!!!NOT SAFE
            entity['cacheDir'] = filepath
            entity['files'] = z.namelist()
        else:
            entity['cacheDir'] = os.path.dirname(filename)
            entity['files'] = [os.path.basename(filename)]
        return entity


    def loadEntity(self, entity):
        """Downloads and attempts to load the contents of an entity into memory
        TODO: Currently only performs downlaod.
        Arguments:
        r - `entity`: Either a string or dict representing an entity
        """
        #TODO: Try to load the entity into memory as well.
        #This will be depenendent on the type of entity.
        print 'WARNING!: THIS ONLY DOWNLOADS ENTITIES!'
        return self.downloadEntity(entity)


    def createEntity(self, entity, used=None, executed=None):
        """Create a new entity in the synapse Repository according to entity json object"""

        url = self.repoEndpoint + '/entity'
        response = requests.post(url, data=json.dumps(entity), headers=self.headers)
        response.raise_for_status()

        entity = response.json()

        ## set provenance, if used or executed given
        if used or executed:
            activity = Activity()
            if used:
                for item in used:
                    activity.used(item)
            if executed:
                for item in executed:
                    activity.used(item, wasExecuted=True)
            activity = self.setProvenance(entity['id'], activity)
        return entity
        
        
    def updateEntity(self, entity):
        """
        Update an entity stored in synapse with the properties in entity
        """

        if not entity:
            raise Exception("entity cannot be empty")

        if 'id' not in entity:
            raise Exception("A entity without an 'id' can't be updated")

        url = '%s/entity/%s' % (self.repoEndpoint, entity['id'],)

        if(self.debug): print 'About to update %s with %s' % (url, json.dumps(entity))

        headers = deepcopy(self.headers)
        if "etag" in entity:
            headers['ETag'] = entity['etag']

        response = requests.put(url, data=json.dumps(entity), headers=self.headers)
        response.raise_for_status()

        return response.json()


    def deleteEntity(self, entity):
        """Deletes a synapse entity"""
        
        entity_id = entity['id'] if 'id' in entity else str(entity)

        url = '%s/entity/%s' % (self.repoEndpoint, entity_id,)

        if (self.debug): print 'About to delete %s' % (url)

        response = requests.delete(url, headers=self.headers)
        response.raise_for_status()


    def query(self, queryStr):
        '''
        Query for datasets, layers, etc..

        Example:
        query("select id, name from entity where entity.parentId=='syn449742'")
        '''
        url = self.repoEndpoint + '/query?query=' + urllib.quote(queryStr)

        if(self.debug): print 'About to query %s' % (queryStr)

        response = requests.get(url, headers=self.headers)
        response.raise_for_status()

        return response.json()


    def _traverseTree(self, id, name=None, version=None):
        """Creates a tree of all 
        
        Arguments:
        - `id`:
        """
        children =  self.query("select id, versionNumber, name from entity where entity.parentId=='%s'" %id)
        count=children['totalNumberOfResults']
        print id, count, name
        children=children['results']
        output=[]
        if count>0:
            output.append({'name':name, 'targetVersionNumber':version, 'targetId':id, 'records':[]})
            for ent in children:
                output[-1]['records'].extend(self._traverseTree(ent['entity.id'], ent['entity.name'], ent['entity.versionNumber']))
        else:
            output.append({'targetId':id, 'targetVersionNumber':version})
        return output

    def _flattenTree2Groups(self,tree, level=0, out=[]):
        """Converts a complete tree to 2 levels corresponding to json schema of summary
        
        Arguments:
        - `tree`: json object representing entity organizion as output from _traverseTree
        """
        if level==0:  #Move direct entities to subgroup "Content"
            #I am so sorry!  This is incredibly inefficient but I had no time to think through it.
            contents = [group for group in tree if not group.has_key('records')]
            tree.append({'name':'Content', 'records':contents, 'targetId':'', 'targetVersionNumber':''})
            for i in sorted([i for i, group in enumerate(tree) if not group.has_key('records')], reverse=True):
                tree.pop(i)

            #tree=[group for i, group in enumerate(tree) if i not in contents]
            self.printEntity(tree)
            print "============================================"
        
        for i, group in enumerate(tree):
            if group.has_key('records'): #Means that it has subrecords
                self._flattenTree2Groups(group['records'], level+1, out)
            else:
                out.append({'entityReference':group})
            if level==0:
                del group['targetId']
                del group['targetVersionNumber']
                group['records']=out
                out=list()

    def createSnapshotSummary(self, id, name='summary', description=None, groupBy=None ):
        """Given the id of an entity traverses all subentities and creates a summary object within
        same entity as id.
        
        Arguments:
        - `id`:  Id of entity to traverse to create entity 
        - `name`: Name of created summary entity
        - `description`: Description of created entity.
        """
        print "hello"
        tree=self._traverseTree(id)[0]['records']
        print self.printEntity(tree)
        
        #TODO: Insteaad of doing a flatten just by the default heirarchy structure I should be 
        #using an external groupby parameter that determines weather by what property of structure
        # to group by.
        self._flattenTree2Groups(tree)
        self.printEntity(tree)
        self.createEntity({'name': name,
                           "description": description,
                           "entityType": "org.sagebionetworks.repo.model.Summary", 
                           "groups": tree,
                           "parentId": id})


    def uploadFile(self, entity, filename):
        """Given an entity or the id of an entity, upload a filename as the location of that entity.
        
        Arguments:
        - `entity`:  an entity (dictionary) or Id of entity whose location you want to set 
        - `filename`: Name of file to upload
        """

        # check parameters
        if entity is None or not (isinstance(entity, basestring) or (isinstance(entity, dict) and entity.has_key('id'))):
           raise Exception('invalid entity parameter')
        if isinstance(entity, basestring):
            entity = self.getEntity(entity)

        # compute hash of file to be uploaded
        md5 = utils.computeMd5ForFile(filename)

        # guess mime-type - important for confirmation of MD5 sum by receiver
        (mimetype, enc) = mimetypes.guess_type(filename)
        if (mimetype is None):
            mimetype = "application/octet-stream"

        # ask synapse for a signed URL for S3 upload
        headers = { 'sessionToken': self.sessionToken,
                    'Content-Type': 'application/json',
                    'Accept': 'application/json' }

        url = '%s/entity/%s/s3Token' % (
            self.repoEndpoint,
            entity['id'])

        (_, base_filename) = os.path.split(filename)
        data = {'md5':md5.hexdigest(), 'path':base_filename, 'contentType':mimetype}

        response = requests.post(url, headers=headers, data=json.dumps(data))
        response.raise_for_status()

        response_json = response.json()
        location_path = response_json['path']
        # PUT file to S3
        headers = { 'Content-MD5': base64.b64encode(md5.digest()),
                  'Content-Type' : mimetype,
                  'x-amz-acl' : 'bucket-owner-full-control' }
        response = requests.put(response_json['presignedUrl'], headers=headers, data=open(filename))
        response.raise_for_status()

        # add location to entity
        entity['locations'] = [{
        'path': location_path,
        'type': 'awss3'
        }]
        entity['md5'] = md5.hexdigest()

        return self.updateEntity(entity)


    def getProvenance(self, entity, versionNumber=None):
        """Retrieve provenance information for a synapse entity. Entity may be
        either an Entity object or a string holding a Synapse ID. Returns
        an Activity object or None if no provenance record exists.

        Note that provenance applies to a specific version of an entity. The
        returned Activity will represent the provenance of the entity version
        supplied with the versionNumber parameter OR if versionNumber is None,
        and entity is an object, the versonNumber property of the given entity.
        """

        ## can be either an entity or just a synapse ID
        entity_id = entity['id'] if 'id' in entity else str(entity)

        ## get versionNumber from entity, if it's there
        if versionNumber is None and 'versionNumber' in entity:
            versionNumber = entity['versionNumber']

        if versionNumber:
            url = '%s/entity/%s/version/%d/generatedBy' % (
                self.repoEndpoint,
                entity_id,
                versionNumber)
        else:
            url = '%s/entity/%s/generatedBy' % (
                self.repoEndpoint,
                entity_id)

        response = requests.get(url, headers=self.headers)
        if response.status_code == 404: return None
        response.raise_for_status()

        return Activity(data=response.json())


    def setProvenance(self, entity, activity):
        """assert that the entity was generated by a given activity"""

        if 'id' not in activity:
            # create the activity: post to <endpoint>/activity
            url = '%s/activity' % (self.repoEndpoint)

            response = requests.post(url, data=json.dumps(activity), headers=self.headers)
            response.raise_for_status()

            activity = response.json()

        ## can be either an entity or just a synapse ID
        entity_id = entity['id'] if 'id' in entity else str(entity)

        # assert that an entity is generated by an activity
        # put to <endpoint>/entity/{id}/generatedBy?generatedBy={activityId}
        url = '%s/entity/%s/generatedBy?generatedBy=%s' % (
            self.repoEndpoint,
            entity_id,
            activity['id'])

        response = requests.put(url, headers=self.headers)
        response.raise_for_status()

        return Activity(data=response.json())


    def deleteProvenance(self, entity):
        """remove provenance information from an entity and delete the activity"""

        activity = self.getProvenance(entity)
        if not activity: return None

        ## can be either an entity or just a synapse ID
        entity_id = entity['id'] if 'id' in entity else str(entity)

        # delete /entity/{id}/generatedBy
        url = '%s/entity/%s/generatedBy' % (
            self.repoEndpoint,
            entity_id)

        response = requests.delete(url, headers=self.headers)
        response.raise_for_status()

        # delete /activity/{activityId}
        url = '%s/activity/%s' % (
            self.repoEndpoint,
            activity['id'])

        response = requests.delete(url, headers=self.headers)
        response.raise_for_status()

        return activity


    def updateActivity(self, activity):
        # put /activity/{activityId}
        url = '%s/activity/%s' % (
            self.repoEndpoint,
            activity['id'])

        response = requests.put(url, data=json.dumps(activity), headers=self.headers)
        response.raise_for_status()

        return Activity(data=response.json())



def makeUsed(targetId, targetVersion=None, wasExecuted=False):
    reference = {'targetId':targetId}
    if targetVersion:
        reference['targetVersion'] = str(targetVersion)
    used = {'reference':reference, 'wasExecuted':wasExecuted}
    return used


class Activity(dict):
    """Represents the provenance of a Synapse entity.
    See: https://sagebionetworks.jira.com/wiki/display/PLFM/Analysis+Provenance+in+Synapse
    """
    def __init__(self, name=None, description=None, used=[], data=None):
        ## initialize from a dictionary, as in Activity(data=response.json())
        if data:
            super(Activity, self).__init__(data)
        if name:
            self['name'] = name
        if description:
            self['description'] = description
        if used:
            self['used'] = used

    def used(self, targetId, targetVersion=None, wasExecuted=False):
        self.setdefault('used', []).append(makeUsed(targetId, targetVersion=targetVersion, wasExecuted=wasExecuted))

    def executed(self, targetId, targetVersion=None):
        self.setdefault('used', []).append(makeUsed(targetId, targetVersion=targetVersion, wasExecuted=True))<|MERGE_RESOLUTION|>--- conflicted
+++ resolved
@@ -144,11 +144,7 @@
         webbrowser.open("https://synapse.sagebase.org/#Synapse:%s" %entity_id)
 
 
-<<<<<<< HEAD
-    def getEntity(self, entity, endpoint=None):
-=======
     def getEntity(self, entity):
->>>>>>> 2035b478
         """Retrieves metainformation about an entity from a synapse Repository
         Arguments:
         - `entity`: A synapse ID of entity (i.e dictionary describing an entity)
