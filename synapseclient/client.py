import ConfigParser
import collections
import os
import re
import json
import re
import base64
import urllib
import urlparse
import zipfile
import requests
import os.path
import mimetypes
import stat
import pkg_resources
import webbrowser
import sys
import time

import synapseclient.utils as utils
from synapseclient.version_check import version_check
from synapseclient.utils import id_of, get_properties, KB, MB
from synapseclient.annotations import from_synapse_annotations, to_synapse_annotations
from synapseclient.activity import Activity
from synapseclient.entity import Entity, File, Project, split_entity_namespaces, is_versionable, is_locationable
from synapseclient.evaluation import Evaluation, Submission, SubmissionStatus
from synapseclient.retry import RetryRequest
from synapseclient.wiki import Wiki


PRODUCTION_ENDPOINTS = {'repoEndpoint':'https://repo-prod.prod.sagebase.org/repo/v1',
                        'authEndpoint':'https://auth-prod.prod.sagebase.org/auth/v1',
                        'fileHandleEndpoint':'https://file-prod.prod.sagebase.org/file/v1', 
                        'portalEndpoint':'https://synapse.org/'}

STAGING_ENDPOINTS    = {'repoEndpoint':'https://repo-staging.prod.sagebase.org/repo/v1',
                        'authEndpoint':'https://auth-staging.prod.sagebase.org/auth/v1',
                        'fileHandleEndpoint':'https://file-staging.prod.sagebase.org/file/v1', 
                        'portalEndpoint':'https://staging.synapse.org/'}

__version__=json.loads(pkg_resources.resource_string('synapseclient', 'synapsePythonClient'))['latestVersion']
CACHE_DIR=os.path.join(os.path.expanduser('~'), '.synapseCache', 'python')  #TODO change to /data when storing files as md5
CONFIG_FILE=os.path.join(os.path.expanduser('~'), '.synapseConfig')
FILE_BUFFER_SIZE = 4*KB
CHUNK_SIZE = 5*MB
QUERY_LIMIT = 5000
CHUNK_UPLOAD_POLL_INTERVAL = 1 # second
ROOT_ENTITY = 'syn4489'


## defines the standard retry policy applied to the rest methods
STANDARD_RETRY_REQUEST = RetryRequest(retry_status_codes=[502,503],
                                      retry_errors=[],
                                      retry_exceptions=['Timeout', 'timeout'],
                                      retries=3, wait=1, back_off=2, verbose=False)

## add additional mimetypes
mimetypes.add_type('text/x-r', '.R', strict=False)
mimetypes.add_type('text/x-r', '.r', strict=False)


class Synapse:
    """
    Constructs a Python client object for the Synapse repository service
    
    :param repoEndpoint:          Location of Synapse repository
    :param authEndpoint:          Location of authentication service
    :param fileHandleEndpoint:    Location of file service
    :param portalEndpoint:        Location of the website
    :param serviceTimeoutSeconds: Wait time before timeout (currently unused) 
    :param debug:                 Print debugging messages if True
    :param skip_checks:           Skip version and endpoint checks
    
    Typically, no parameters are needed::
    
        import synapseclient
        syn = synapseclient.Synapse()
        
    See: 
    
    - :py:func:`synapseclient.Synapse.login`
    - :py:func:`synapseclient.Synapse.setEndpoints`
    """

    def __init__(self, repoEndpoint=None, authEndpoint=None, fileHandleEndpoint=None, portalEndpoint=None, 
                 serviceTimeoutSeconds=30, debug=False, skip_checks=False):
        self.cacheDir = os.path.expanduser(CACHE_DIR)
        # Create the cache directory if it does not exist
        try:
            os.makedirs(self.cacheDir)
        except OSError as exception:
            if exception.errno != os.errno.EEXIST:
                raise

        # Create the ~/.synapseconfig file if it does not exist
        if not os.path.isfile(CONFIG_FILE):
            config = ConfigParser.ConfigParser()
            config.add_section('authentication')
            with open(CONFIG_FILE, 'w') as configfile:
                config.write(configfile)
                
        self.setEndpoints(repoEndpoint, authEndpoint, fileHandleEndpoint, portalEndpoint, skip_checks)
        self.headers = {'content-type': 'application/json', 'Accept': 'application/json', 'request_profile':'False'}

        ## TODO serviceTimeoutSeconds is never used. Either use it or delete it.
        self.serviceTimeoutSeconds = serviceTimeoutSeconds 
        self.debug = debug
        self.sessionToken = None
        self.skip_checks = skip_checks
        
    
    def setEndpoints(self, repoEndpoint=None, authEndpoint=None, fileHandleEndpoint=None, portalEndpoint=None, skip_checks=False):
        """
        Sets the locations for each of the Synapse services (mostly useful for testing).

        :param repoEndpoint:          Location of synapse repository
        :param authEndpoint:          Location of authentication service
        :param fileHandleEndpoint:    Location of file service
        :param portalEndpoint:        Location of the website
        :param skip_checks:           Skip version and endpoint checks
        
        To switch between staging and production endpoints::
            
            syn.setEndpoints(**synapseclient.client.STAGING_ENDPOINTS)
            syn.setEndpoints(**synapseclient.client.PRODUCTION_ENDPOINTS)
            
        """
        
        # If endpoints aren't specified, look in the config file
        try:
            config = ConfigParser.ConfigParser()
            config.read(CONFIG_FILE)
            if config.has_section('endpoints'):
                if repoEndpoint is None and config.has_option('endpoints', 'repoEndpoint'):
                    repoEndpoint = config.get('endpoints', 'repoEndpoint')
                         
                if authEndpoint is None and config.has_option('endpoints', 'authEndpoint'):
                    authEndpoint = config.get('endpoints', 'authEndpoint')
                         
                if fileHandleEndpoint is None and config.has_option('endpoints', 'fileHandleEndpoint'):
                    fileHandleEndpoint = config.get('endpoints', 'fileHandleEndpoint')
                   
                if portalEndpoint is None and config.has_option('endpoints', 'portalEndpoint'):
                    portalEndpoint = config.get('endpoints', 'portalEndpoint')
        except ConfigParser.Error:
            sys.stderr.write('Error parsing synapse config file: %s' % CONFIG_FILE)
            raise

        ## endpoints default to production
        if repoEndpoint is None:
            repoEndpoint = PRODUCTION_ENDPOINTS['repoEndpoint']
        if authEndpoint is None:
            authEndpoint = PRODUCTION_ENDPOINTS['authEndpoint']
        if fileHandleEndpoint is None:
            fileHandleEndpoint = PRODUCTION_ENDPOINTS['fileHandleEndpoint']
        if portalEndpoint is None:
            portalEndpoint = PRODUCTION_ENDPOINTS['portalEndpoint']

        ## update endpoints if we get redirected
        if not skip_checks:
            resp=requests.get(repoEndpoint, allow_redirects=False)
            if resp.status_code==301:
                repoEndpoint=resp.headers['location']
                
            resp=requests.get(authEndpoint, allow_redirects=False)
            if resp.status_code==301:
                authEndpoint=resp.headers['location']
                
            resp=requests.get(fileHandleEndpoint, allow_redirects=False)
            if resp.status_code==301:
                fileHandleEndpoint=resp.headers['location']
                
            resp=requests.get(portalEndpoint, allow_redirects=False)
            if resp.status_code==301:
                portalEndpoint=resp.headers['location']

        self.repoEndpoint = repoEndpoint
        self.authEndpoint = authEndpoint
        self.fileHandleEndpoint = fileHandleEndpoint
        self.portalEndpoint = portalEndpoint


    def _storeTimingProfile(self, resp):
        # Stores timing information for the last call if request_profile was set
        
        if self.headers.get('request_profile', 'False')=='True':
            profile_data = None
            for k,v in resp.getheaders():
                if k == "profile_response_object":
                    profile_data = v
                    break
            self.profile_data = json.loads(base64.b64decode(profile_data))


    def login(self, email=None, password=None, sessionToken=None):
        """
        Authenticates and retrieves a session token by using (in order of preference):
        
        1) supplied email and password
        2) supplied session token
        3) check for a saved session token in the configuration file
        4) check for a saved email and password in the configuraton file
        """

        # check version before logging in
        if not self.skip_checks: version_check()
        
        # Open up the config file
        config = ConfigParser.ConfigParser()
        config.read(CONFIG_FILE)

        if (email==None or password==None):
            if sessionToken is not None or config.has_option('authentication', 'sessiontoken'):
                token = {}
                
                # Try to grab an existing session token
                if sessionToken is None:
                    token["sessionToken"] = config.get('authentication', 'sessiontoken')
                else: 
                    token["sessionToken"] = sessionToken
                    
                # Validate the session token
                try:
                    response = self.restPUT('/session', body=json.dumps(token), endpoint=self.authEndpoint)
                    
                    # Success!
                    self.headers["sessionToken"] = token["sessionToken"]
                    self.sessionToken = token["sessionToken"]
                    
                    # Save the session token if the user supplied it
                    if sessionToken is not None:
                        if not config.has_section('authentication'):
                            config.add_section('authentication')
                        config.set('authentication', 'sessionToken', token["sessionToken"])
                        with open(CONFIG_FILE, 'w') as configfile:
                            config.write(configfile)
                    return
                except requests.exceptions.HTTPError as err:
                    # Bad session token
                    if err.response.status_code == 404 and sessionToken is not None:
                        raise Exception("LOGIN FAILED: supplied session token (%s) is invalid" % token["sessionToken"])
                    
                    # Re-raise the exception if the error is something else
                    elif sessionToken is not None:
                        raise err
                        
                    else:
                        sys.stderr.write('Note: stored session token is invalid\n')
                # Assume the stored session token is expired and try the other parts of the config 
            
            if (config.has_option('authentication', 'username') and config.has_option('authentication', 'password')):
                email = config.get('authentication', 'username')
                password = config.get('authentication', 'password')
            else:
                raise Exception("LOGIN FAILED: no credentials provided")

        # Disable profiling during login and proceed with authentication
        self.headers['request_profile'], orig_request_profile='False', self.headers['request_profile']

        try:
            req = {"email":email, "password":password}
            session = self.restPOST('/session', body=json.dumps(req), endpoint=self.authEndpoint)
        except requests.exceptions.HTTPError as err:
            if err.response.status_code == 400:
                raise Exception("LOGIN FAILED: invalid username or password")
            else:
                raise err

        self.sessionToken = session["sessionToken"]
        self.headers["sessionToken"] = session["sessionToken"]
                    
        # Save the session token
        if not config.has_section('authentication'):
            config.add_section('authentication')
        config.set('authentication', 'sessionToken', session["sessionToken"])
        with open(CONFIG_FILE, 'w') as configfile:
            config.write(configfile)
        return
        
        self.headers['request_profile'] = orig_request_profile


    def _loggedIn(self):
        # Test whether the user is logged in to Synapse.
        if self.sessionToken is None:
            return False
        url = '%s/userProfile' % (self.repoEndpoint,)
        response = requests.get(url, headers=self.headers)
        if response.status_code==401:
            ## bad or expired session token
            return False
        response.raise_for_status()
        user = response.json()
        if 'displayName' in user:
            if user['displayName']=='Anonymous':
                ## no session token, not logged in
                return False
            return user['displayName']
        return False
        
        
    def logout(self, local=False):
        """
        Invalidates authentication
        
        :param local: Set as True to logout locally, otherwise all sessions are logged out
        """

        # Logout globally
        # Note: If self.headers['sessionToken'] is deleted or changed, 
        #       global logout will not actually logout (i.e. session token will still be valid)
        if not local: self.restDELETE('/session', endpoint=self.authEndpoint)
            
        # Remove the in-memory session tokens
        del self.sessionToken
        del self.headers["sessionToken"]
        
        # Remove the session token from the config file
        config = ConfigParser.ConfigParser()
        config.read(CONFIG_FILE)
        if config.has_option('authentication', 'sessionToken'):
            config.remove_option('authentication', 'sessionToken')
        with open(CONFIG_FILE, 'w') as configfile:
            config.write(configfile)
            


    def getUserProfile(self, id=None):
        """
        Get the details about a Synapse user.  
        Retrieves information on the current user if 'id' is omitted.
        
        :param id: The 'ownerId' of a user
        
        :returns: JSON-object
        """
        uri = '/userProfile/%s' % ('' if id is None else str(id),)
        return self.restGET(uri)


    def onweb(self, entity, subpageId=None):
        """
        Opens up a browser window to the entity page or wiki-subpage.
        
        :param entity:    Either an Entity or a Synapse ID
        :param subpageId: (Optional) ID of one of the wiki's sub-pages
        """
        if subpageId is None:
            webbrowser.open("%s#!Synapse:%s" % (self.portalEndpoint, id_of(entity)))
        else: 
            webbrowser.open("%s#!Wiki:%s/ENTITY/%s" % (self.portalEndpoint, id_of(entity), subpageId))


    def printEntity(self, entity):
        """Pretty prints an Entity."""
        if utils.is_synapse_id(entity):
            entity = self._getEntity(entity)
        try:
            print json.dumps(entity, sort_keys=True, indent=2)
        except TypeError:
            print str(entity)



    ############################################################
    # get / store methods
    ############################################################

    def get(self, entity, **kwargs):
        """
        Gets a Synapse entity from the repository service.
        
        :param entity:       A Synapse ID, a Synapse Entity object, 
                             or a plain dictionary in which 'id' maps to a Synapse ID
        :param version:      The specific version to get.
                             Defaults to the most recent version.
        :param downloadFile: Whether associated files(s) should be downloaded.  
                             Defaults to True

        :returns: A new Synapse Entity object of the appropriate type
        """

        ##synapse.get(id, version, downloadFile=True, downloadLocation=None, ifcollision="keep.both", load=False)
        ## optional parameters
        version = kwargs.get('version', None)   #This ignores the version of entity if it is mappable
        downloadFile = kwargs.get('downloadFile', True)

        ## If an entity is given without an ID, try to find it by parentId and name.
        ## If the user forgets to catch the return value of a syn.store(e), this allows
        ## them to recover by doing: e = syn.get(e).
        if isinstance(entity, collections.Mapping) and (not entity.get('id',None)) and entity.get('name',None):
            entity = self._findEntityIdByNameAndParent(entity['name'], entity.get('parentId',ROOT_ENTITY))

        ## EntityBundle bit-flags
        ## see: the Java class org.sagebionetworks.repo.model.EntityBundle
        ## ENTITY                    = 0x1
        ## ANNOTATIONS               = 0x2
        ## PERMISSIONS               = 0x4
        ## ENTITY_PATH               = 0x8
        ## ENTITY_REFERENCEDBY       = 0x10
        ## HAS_CHILDREN              = 0x20
        ## ACL                       = 0x40
        ## ACCESS_REQUIREMENTS       = 0x200
        ## UNMET_ACCESS_REQUIREMENTS = 0x400
        ## FILE_HANDLES              = 0x800

        #Get the entity bundle
        if version:
            uri = '/entity/%s/version/%d/bundle?mask=%d' %(id_of(entity), version, (0x800 + 0x400 + 2 + 1))
        else:
            uri = '/entity/%s/bundle?mask=%d' %(id_of(entity), (0x800 + 0x400 + 2 + 1))
        bundle=self.restGET(uri)

        ## check for unmet access requirements
        if len(bundle['unmetAccessRequirements']) > 0:
            sys.stderr.write("\nWARNING: This entity has access restrictions. Please visit the web page for this entity (syn.onweb(\"%s\")). Click the downward pointing arrow next to the file's name to review and fulfill its download requirement(s).\n" % id_of(entity))

        local_state = entity.local_state() if isinstance(entity, Entity) else None
        properties = bundle['entity']
        annotations = from_synapse_annotations(bundle['annotations'])

        ## return a fresh copy of the entity
        entity = Entity.create(properties, annotations, local_state)

        ## for external URLs, we want to retrieve the URL from the fileHandle
        ## Note: fileHandles will be empty if there are unmet access requirements
        if isinstance(entity, File):
            for fh in bundle['fileHandles']:
                if fh['id']==bundle['entity']['dataFileHandleId']:
                    entity.md5=fh.get('contentMd5', '')
                    entity.fileSize=fh.get('contentSize', None)
                    if fh['concreteType'] == 'org.sagebionetworks.repo.model.file.ExternalFileHandle':
                        entity['externalURL'] = fh['externalURL']
                        entity['synapseStore'] = False

                        ## if it's a file URL, fill in the path whether downloadFile is True or not,
                        if fh['externalURL'].startswith('file:'):
                            entity.update(utils.file_url_to_path(fh['externalURL'], verify_exists=True))

                        ## by default, we download external URLs
                        elif downloadFile:
                            entity.update(self._downloadFileEntity(entity))

                    ## by default, we download files stored in Synapse
                    elif downloadFile:
                        entity.update(self._downloadFileEntity(entity))

        #TODO version, here
        if downloadFile and is_locationable(entity):
            entity = self._downloadLocations(entity)

        return entity


    #TODO implement createOrUpdate flag - new entity w/ same name as an existing entity turns into an update
    def store(self, obj, **kwargs):
        """
        Creates a new Entity or updates an existing Entity, 
        uploading any files in the process.

<<<<<<< HEAD
        :params obj:      A Synapse Entity, Evaluation, or Wiki
        :params used:     The Entity, Synapse ID, or URL 
                          used to create the object
        :params executed: The Entity, Synapse ID, or URL 
                          representing code executed to create the object
        :params activity: Activity object specifying the user's provenance

        :returns: A Synapse Entity, Evaluation, or Wiki
        """

        # store(entity, used, executed, activityName=None, 
        #               activityDescription=None, createOrUpdate=T, forceVersion=T, isRestricted=F)
        # store(entity, activity, createOrUpdate=T, forceVersion=T, isRestricted=F)
=======
        :param obj:                 A Synapse Entity, Evaluation, or Wiki
        :param used:                The Entity, Synapse ID, or URL 
                                    used to create the object
        :param executed:            The Entity, Synapse ID, or URL 
                                    representing code executed to create the object
        :param activity:            Activity object specifying the user's provenance
        :param activityName:        TODO_Sphinx. 
        :param activityDescription: TODO_Sphinx. 
        :param createOrUpdate:      TODO_Sphinx.  Defaults to True. 
        :param forceVersion:        Not used, but defaults to True. 
        :param isRestricted:        Not used, but defaults to False. 

        :returns: A Synapse Entity, Evaluation, or Wiki
        """
        
>>>>>>> f6969d16
        createOrUpdate = kwargs.get('createOrUpdate', True)
        forceVersion = kwargs.get('forceVersion', True)
        isRestricted = kwargs.get('isRestricted', False)

        # Handle all non entity objects
        if not (isinstance(obj, Entity) or type(obj) == dict):
            if 'id' in obj: # If ID is present, update 
                obj.update(self.restPUT(obj.putURI(), obj.json()))
                return obj
                
            try: # If no ID is present, attempt to POST the object
                obj.update(self.restPOST(obj.postURI(), obj.json())) 
                return obj
                
            except requests.exceptions.HTTPError as err:
                # If already present and we want to update attempt to get the object content
<<<<<<< HEAD
                # If already present and we want to update attempt to get the object content
=======
>>>>>>> f6969d16
                # TODO remove status code 500 after PLFM-1905 goes in to production
                if createOrUpdate and (err.response.status_code==500 or err.response.status_code==409):
                    newObj = self.restGET(obj.getByNameURI(obj.name))
                    newObj.update(obj)
                    obj = obj.__class__(**newObj)
                    obj.update(self.restPUT(obj.putURI(), obj.json()))
                    return obj
                raise

        # If the input object is an Entity or a dictionary
        entity = obj
        properties, annotations, local_state = split_entity_namespaces(entity)

## TODO_start: can this be factored out?
        # For a FileEntity, first create a FileHandle, then create/update the Entity
        if entity['entityType'] == File._synapse_entity_type and entity.get('path',False):
            if 'dataFileHandleId' not in properties or True: 
                ## TODO: file_cache.local_file_has_changed(entity.path):
                synapseStore = entity.get('synapseStore', None)
                fileHandle = self._uploadToFileHandleService(entity.path, synapseStore=synapseStore)
                properties['dataFileHandleId'] = fileHandle['id']

        # For a Locationable, first create the Entity first, then upload the file
        if is_locationable(entity):
            # The Entity must exist before upload
            ## TODO: is this a bug??
            ## TODO: is this necessary?
            if not 'id' in entity:
                properties = self._createEntity(properties)
                
            if 'path' in entity:
                path = annotations.pop('path')
                properties.update(self._uploadFileAsLocation(properties, path))
## TODO_end: can this be factored out?

        ## TODO: deal with access restrictions

        # Create or update Entity in Synapse
        if 'id' in properties:
            properties = self._updateEntity(properties)
        else:
            try:
                properties = self._createEntity(properties)
            except requests.exceptions.HTTPError as ex:
                # If "409 Client Error: Conflict"
                if createOrUpdate and hasattr(ex, 'response') and ex.response.status_code==409:
                
                    existing_entity_id = None
                    
                    # The conflict is between projects
                    if properties['entityType'] == Project._synapse_entity_type:
                        properties['parentId'] = ROOT_ENTITY
                        
                        # Below is a roundabout, but not-hard-coded way to find the ROOT_ENTITY
                        # errText = ex.response.json()['reason']
                        # properties['parentId'] = re.findall('syn\d+', errText)[-1]
                        
                    # Get the existing Entity's ID via the name and parent
                    existing_entity_id = self._findEntityIdByNameAndParent(properties['name'], properties.get('parentId', None))
                        
                    # Update the conflicting Entity
                    if existing_entity_id:
                        existing_entity = self._getEntity(existing_entity_id)
                        # Need some fields from the existing entity: id, etag, and version info.
                        existing_entity.update(properties)
                        properties = self._updateEntity(existing_entity)
                    else:
                        raise
                else:
                    raise


        # Update annotations
        annotations['etag'] = properties['etag']
        annotations = self.setAnnotations(properties, annotations)
        properties['etag'] = annotations['etag']


        # If the parameters 'used' or 'executed' are given, create an Activity object
        activity = kwargs.get('activity', None)
        used = kwargs.get('used', None)
        executed = kwargs.get('executed', None)
        
        if used or executed:
            if activity is not None:
                ## TODO: move this argument check closer to the front of the method
                raise Exception('Provenance can be specified as an Activity object or as used/executed item(s), but not both.')
            activityName = kwargs.get('activityName', None)
            activityDescription = kwargs.get('activityDescription', None)
            activity = Activity(name=activityName, description=activityDescription, used=used, executed=executed)

        # If we have an Activity, set it as the Entity's provenance record
        if activity:
            activity = self.setProvenance(properties, activity)
            
            # 'etag' has changed, so get the new Entity
            properties = self._getEntity(properties)

        # Return the updated Entity object
        return Entity.create(properties, annotations, local_state)


    def delete(self, obj):
        """
        Removes an object from Synapse.
        
        :param obj: An existing object stored on Synapse 
                    such as Evaluation, File, Project, WikiPage etc
        """
        if isinstance(obj, basestring): #Handle all strings as entity id for backward compatibility
            self.restDELETE(uri='/entity/'+id_of(obj))
        else:
            self.restDELETE(obj.deleteURI())


    ############################################################
    # older high level methods
    ############################################################

    def getEntity(self, entity, version=None):
        """
        Retrieves metadata about an Entity from the Synapse Repository.
        
        :param entity: A Synapse ID or dictionary describing an Entity
        
        :returns: An Entity object
        """

        return self.get(entity, version=version, downloadFile=False)


    def loadEntity(self, entity):
        """
        Downloads and attempts to load the contents of an entity into memory.
        TODO_Sphinx: Currently only performs download.
        
        :param entity: Either a string or dictionary representing an Entity
        
        :returns: An Entity object
        """

        #TODO: Try to load the entity into memory as well.
        #This will be depenendent on the type of entity.
        print 'WARNING!: THIS ONLY DOWNLOADS ENTITIES!'
        return self.downloadEntity(entity)


    #TODO factor out common code with store? delegate to store? delegate store to createEntity?
    #TODO should this method upload files?
    def createEntity(self, entity, used=None, executed=None, **kwargs):
        """
        Create a new entity in the Synapse Repository according to entity JSON object.
     
        :param entity:   An Entity object or dictionary
        :param used:     An Entity, Synapse ID, URL, or object/list 
                         representing data used to create this Entity
        :param executed: An Entity, Synapse ID, URL, or object/list 
                         representing code executed to create this Entity
        
        :returns: An updated Entity object
        """

        ## make sure we're creating a new entity
        if 'id' in entity:
            raise Exception('Called createEntity on an entity with an ID (%s)' % str(id_of(entity)))

        # TODO: delegate to store?
        # return self.store(entity, used=used, executed=executed)
        properties,annotations,local_state = split_entity_namespaces(entity)

        properties = self._createEntity(properties)
        annotations['etag'] = properties['etag']

        ## set annotations
        annotations = self.setAnnotations(properties, annotations)
        properties['etag'] = annotations['etag']

        ## if used or executed given, create an Activity object
        activity = kwargs['activity'] if 'activity' in kwargs else None
        if used or executed:
            if activity is not None:
                raise Exception('Provenance can be specified as an Activity object or as used/executed item(s), but not both.')
            activityName = kwargs['activityName'] if 'activityName' in kwargs else None
            activityDescription = kwargs['activityDescription'] if 'activityDescription' in kwargs else None
            activity = Activity(name=activityName, description=activityDescription, used=used, executed=executed)

        ## if we have an activity, set it as the entity's provenance record
        if activity:
            activity = self.setProvenance(properties, activity)
            ## etag has changed, so get new entity
            properties = self._getEntity(properties)

        ## return a new Entity object
        return Entity.create(properties, annotations, local_state)


    #TODO remove?
    #TODO delegate to store? createEntity?
    def _createFileEntity(self, entity, filename=None, used=None, executed=None):
        #Determine if we want to upload or store the url
        #TODO this should be determined by a parameter not based on magic
        #TODO _createFileEntity and uploadFile are kinda redundant - pick one or fold into createEntity
        
        if filename is None:
            if 'path' in entity:
                filename = entity.path
            else:
                raise Exception('can\'t create a File entity without a file path or URL')
        if utils.is_url(filename):
            fileHandle = self._addURLtoFileHandleService(filename)
            entity['dataFileHandleId'] = fileHandle['id']
        else:
            fileHandle = self._chunkedUploadFile(filename)
            entity['dataFileHandleId'] = fileHandle['id']
        if 'entityType' not in entity:
            entity['entityType'] = 'org.sagebionetworks.repo.model.FileEntity'
        return self.createEntity(entity, used=used, executed=executed)


    #TODO factor out common code with store? delegate to store? delegate store to updateEntity?
    #TODO should this method upload files?
    def updateEntity(self, entity, used=None, executed=None, incrementVersion=False, versionLabel=None, **kwargs):
        """
        **Deprecated**
        
        Use :py:func:`synapseclient.Synapse.store` or :py:func:`synapseclient.Synapse.update`
        """

        if not entity:
            raise Exception("entity cannot be empty")
        if 'id' not in entity:
            raise Exception("A entity without an 'id' can't be updated")

        properties,annotations,local_state = split_entity_namespaces(entity)

        properties = self._updateEntity(properties, incrementVersion, versionLabel)
        annotations['etag'] = properties['etag']

        annotations = self.setAnnotations(properties, annotations)
        properties['etag'] = annotations['etag']

        ## if used or executed given, create an Activity object
        activity = kwargs['activity'] if 'activity' in kwargs else None
        if used or executed:
            if activity is not None:
                raise Exception('Provenance can be specified as an Activity object or as used/executed item(s), but not both.')
            activityName = kwargs['activityName'] if 'activityName' in kwargs else None
            activityDescription = kwargs['activityDescription'] if 'activityDescription' in kwargs else None
            activity = Activity(name=activityName, description=activityDescription, used=used, executed=executed)

        ## if we have an activity, set it as the entity's provenance record
        if activity:
            activity = self.setProvenance(properties, activity)
            ## etag has changed, so get new entity
            properties = self._getEntity(properties)

        ## return a new Entity object
        return Entity.create(properties, annotations, local_state)


    def deleteEntity(self, entity):
        """
        **Deprecated**
        
        Use :py:func:`synapseclient.Synapse.delete`
        """
        self.delete(entity)


    #TODO: delegate to store?
    def uploadFile(self, entity, filename=None, used=None, executed=None):
        """
        **Deprecated**
        
        Use :py:func:`synapseclient.Synapse.store`
        """
        ## if we got a synapse ID as a string, get the entity from synapse
        if isinstance(entity, basestring):
            if not filename:
                raise Exception('No filename specified in call to uploadFile')
            entity = self._getEntity(entity)

        if filename is None:
            if 'path' in entity:
                filename = entity['path']
            else:
                raise Exception('can\'t upload a file without a file path or URL')

        ## default name of entity to be the name of the file
        if 'name' not in entity or entity['name'] is None:
            entity['name'] = os.path.basename(filename)

        ## if we have an old location-able object use the deprecated file upload method
        if is_locationable(entity):
            if not 'id' in entity:
                entity = self._createEntity(entity)
            entity.update(self._uploadFileAsLocation(entity, filename))

        else:
            ## if we haven't specified the entity type, make it a FileEntity
            if 'entityType' not in entity:
                entity['entityType'] = 'org.sagebionetworks.repo.model.FileEntity'

            if entity['entityType'] != 'org.sagebionetworks.repo.model.FileEntity':
                raise Exception('Files can only be uploaded to FileEntity entities')

            synapseStore = entity['synapseStore'] if 'synapseStore' in entity else None
            fileHandle = self._uploadToFileHandleService(filename, synapseStore=synapseStore)

            ## for some reason, posting
            entity['dataFileHandleId'] = fileHandle['id']

        if 'id' in entity:
            return self.updateEntity(entity, used=used, executed=executed)
        else:
            return self.createEntity(entity, used=used, executed=executed)


    def downloadEntity(self, entity, version=None):
        """
        **Deprecated**
        
        Use :py:func:`synapseclient.Synapse.get`
        """
        return self.get(entity, version=version, downloadFile=True)



    ############################################################
    # get/set Annotations
    ############################################################

    def getAnnotations(self, entity, version=None):
        """
        Retrieve annotations for an Entity in the Synapse Repository.
        
        :param entity:  An Entity or Synapse ID to lookup
        :param version: The version of the Entity to retrieve
        
        :returns: A dictionary
        """
        ## only use versioned URLs on request.
        ## note that using the versioned URL results in a zero-ed out etag,
        ## even if the version is the most recent. See: PLFM-1874
        if version:
            uri = '/entity/%s/version/%s/annotations' % (id_of(entity), str(version),)
        else:
            uri = '/entity/%s/annotations' % id_of(entity)
        return from_synapse_annotations(self.restGET(uri))        


    def setAnnotations(self, entity, annotations={}, **kwargs):
        """
        Store annotations for an Entity in the Synapse Repository.

        :param entity:      An Entity or Synapse ID to updatae
        :param annotations: A dictionary in Synapse format or a default Python format
        :param kwargs:      TODO_Sphinx
        
        :returns: A dictionary
        """
        uri = '/entity/%s/annotations' % id_of(entity)

        ## update annotations with keyword args
        annotations.update(kwargs)

        synapseAnnos = to_synapse_annotations(annotations)
        synapseAnnos['id'] = id_of(entity)
        if 'etag' in entity and 'etag' not in synapseAnnos:
            synapseAnnos['etag'] = entity['etag']

        return from_synapse_annotations(self.restPUT(uri, json.dumps(synapseAnnos) ))



    ############################################################
    # Query
    ############################################################

    def query(self, queryStr):
        """
        Query for Synapse entities.  
<<<<<<< HEAD
        See `in-depth documentation <https://sagebionetworks.jira.com/wiki/display/PLFM/Repository+Service+API#RepositoryServiceAPI-QueryAPI>`_.
=======
        **To be replaced with :py:func:`synapseclient.Synapse.chunkedQuery`**
        See `in-depth documentation <https://sagebionetworks.jira.com/wiki/display/PLFM/Repository+Service+API#RepositoryServiceAPI-QueryAPI>`_.
        
        :returns: A JSON object containing an array of query results
>>>>>>> f6969d16

        Example::
        
            syn.query("select id, name from entity where entity.parentId=='syn449742'")
        """
        if(self.debug): print 'About to query %s' % (queryStr)
        return self.restGET('/query?query=' + urllib.quote(queryStr))
        
        
        
    def chunkedQuery(self, queryStr):
        """
        Query for Synapse Entities.  
        More robust than :py:func:`synapseclient.Synapse.query`.
        See `in-depth documentation <https://sagebionetworks.jira.com/wiki/display/PLFM/Repository+Service+API#RepositoryServiceAPI-QueryAPI>`_.
        
        :returns: An iterator that will break up large queries into managable pieces.  
        
        Example::
        
            syn.query("select id, name from entity where entity.parentId=='syn449742'")
        
        """
        
        # Since query limits and offsets are managed by this method
        # First separate the user's limits and offsets from the main query
        tempQueryStr = queryStr.lower() # Regex a lowercase string to simplify matters
        regex = '\A(.*\s)(offset|limit)\s*(\d*\s*)\Z'
        match = re.search(regex, tempQueryStr)
        options = {'limit':None, 'offset':None}
        while match is not None:
            options[match.group(2)] = match.group(3)
            tempQueryStr = match.group(1);
            match = re.search(regex, tempQueryStr)
        options['limit'] = int(options['limit']) if options['limit'] is not None else float('inf')
        options['offset'] = int(options['offset']) if options['offset'] is not None else 1
        queryStr = queryStr[:len(tempQueryStr)]
            
        # Begin querying until the entire query has been fetched (or crash out)
        limit = options['limit'] if options['limit'] < QUERY_LIMIT else QUERY_LIMIT
        offset = options['offset']
        while True:
            # Build the sub-query
            remaining = options['limit'] + options['offset'] - offset + 1
            subqueryStr = "%s limit %d offset %d" %(queryStr, limit if limit < remaining else remaining, offset)
            if(self.debug): print 'About to query: %s' % (subqueryStr)
            try: 
                response = self.restGET('/query?query=' + urllib.quote(subqueryStr))
                for res in response['results']:
                    yield res
                    
                # Increase the size of the limit slowly 
                if limit < QUERY_LIMIT / 2: 
                    limit = int(limit * 1.5 + 1)
                    
                # Exit when no more results can be pulled
                if len(response['results']) > 0:
                    offset += len(response['results'])
                else:
                    break
                    
                # Exit when all requests results have been pulled
                if offset > options['offset'] + options['limit']:
                    break
            except requests.exceptions.HTTPError as err:
                # Shrink the query size when appropriate
                if err.response.status_code == 400 and err.response.json()['reason'].startswith('java.lang.IllegalArgumentException: The results of this query exceeded the maximum'):
                    if (limit == 1):
                        raise Exception("A single row (offset %s) of this query exceeds the maximum size.  Consider limiting the columns returned in the select clause." % offset)
                    limit /= 2
                else:
                    raise err
                    


    ############################################################
    # ACL manipulation
    ############################################################

    def _getBenefactor(self, entity):
        # An Entity gets its ACL from its benefactor
        return self.restGET('/entity/%s/benefactor' % id_of(entity))

    def _getACL(self, entity):
        benefactor = self._getBenefactor(entity)

        ## get the ACL from the benefactor (which may be the entity itself)
        uri = '/entity/%s/acl' % (benefactor['id'],)        
        return self.restGET(uri)


    def _storeACL(self, entity, acl):
        entity_id = id_of(entity)

        ## get benefactor. (An entity gets its ACL from its benefactor.)
        uri = '/entity/%s/benefactor' % entity_id
        benefactor = self.restGET(uri)

        ## update or create new ACL
        uri = '/entity/%s/acl' % entity_id
        if benefactor['id']==entity_id:
            return self.restPUT(uri, json.dumps(acl))
        else:
            return self.restPOST(uri,json.dumps(acl))


    def getPermissions(self, entity, principalId):
        """
        Get the permissions that a user or group has on an Entity.

        :param entity:      An Entity or Synapse ID to lookup
        :param principalId: TODO_Sphinx
        
        :returns: An array containing some combination of 
                  ['READ', 'CREATE', 'UPDATE', 'DELETE', 'CHANGE_PERMISSIONS']
                  or an empty array
        """

        #TODO look up user by email?
        #TODO what if user has permissions by membership in a group?
        acl = self._getACL(entity)
        for permissions in acl['resourceAccess']:
            if 'principalId' in permissions and permissions['principalId'] == int(principalId):
                return permissions['accessType']
        return []


    def setPermissions(self, entity, principalId, accessType=['READ'], modify_benefactor=False, warn_if_inherits=True):
        """
        Sets permission that a user or group has on an Entity.
        An Entity may have its own ACL or inherit its ACL from a benefactor.  

        :param entity:            An Entity or Synapse ID to modify
        :param principalId:       TODO_Sphinx
        :param accessType:        TODO_Sphinx
        :param modify_benefactor: Set as True when modifying a benefactor's ACL
        :param warn_if_inherits:  Set as False, when creating a new ACL. 
                                  Trying to modify the ACL of an Entity that 
                                  inherits its ACL will result in a warning
        
        :returns: TODO_Sphinx
        """

        benefactor = self._getBenefactor(entity)

        if benefactor['id'] != id_of(entity):
            if modify_benefactor:
                entity = benefactor
            elif warn_if_inherits:
                sys.stderr.write(utils.normalize_whitespace(
                    '''Warning: Creating an ACL for entity %s, which formerly inherited
                       access control from a benefactor entity, "%s" (%s).''' % 
                       (id_of(entity), benefactor['name'], benefactor['id'],))+'\n')

        principalId = int(principalId)

        acl = self._getACL(entity)

        ## find existing permissions
        existing_permissions = None
        for permissions in acl['resourceAccess']:
            if 'principalId' in permissions and permissions['principalId'] == principalId:
                existing_permissions = permissions
        if existing_permissions:
            existing_permissions['accessType'] = accessType
        else:
            acl['resourceAccess'].append({u'accessType': accessType, u'principalId': principalId})
        acl = self._storeACL(entity, acl)

        return acl



    ############################################################
    # Provenance
    ############################################################

    ## TODO rename these to Activity
    def getProvenance(self, entity, version=None):
        """
        Retrieve provenance information for a Synapse Entity.
        
        :param entity:  An Entity or Synapse ID to lookup
        :param version: The version of the Entity to retrieve.  
                        Gets the most recent version if omitted
        
        :returns: An Activity object or 
                  raises exception if no provenance record exists
        """

        ## get versionNumber from entity, if it's there
        if version is None and 'versionNumber' in entity:
            version = entity['versionNumber']

        if version:
            uri = '/entity/%s/version/%d/generatedBy' % (id_of(entity), version)
        else:
            uri = '/entity/%s/generatedBy' % id_of(entity)
        return Activity(data=self.restGET(uri))


    def setProvenance(self, entity, activity):
        """
        TODO_Sphinx
        
        :param entity:   An Entity or Synapse ID to modify
        :param activity: TODO_Sphinx
        
        :returns: An updated Activity object
        """
        
        # Assert that the entity was generated by a given Activity.
        if 'id' in activity:
            ## we're updating provenance
            uri = '/activity/%s' % activity['id']
            activity = Activity(data=self.restPUT(uri, json.dumps(activity)))
        else:
            activity = self.restPOST('/activity', body=json.dumps(activity))

        # assert that an entity is generated by an activity
        uri = '/entity/%s/generatedBy?generatedBy=%s' % (id_of(entity), activity['id'])
        activity = Activity(data=self.restPUT(uri))

        return activity


    def deleteProvenance(self, entity):
        """
        Removes provenance information from an Entity 
        and deletes the associated Activity.
        """

        activity = self.getProvenance(entity)
        if not activity: return

        uri = '/entity/%s/generatedBy' % id_of(entity)
        self.restDELETE(uri)

        #TODO: what happens if the activity is shared by more than one entity?

        # delete /activity/{activityId}
        uri = '/activity/%s' % activity['id']
        self.restDELETE(uri)


    def updateActivity(self, activity):
        """
        Modifies an existing Activity.
        
        :returns: An updated Activity object
        """
        uri = '/activity/%s' % activity['id']
        return Activity(data=self.restPUT(uri, json.dumps(activity)))



    ############################################################
    # locationable upload / download
    ############################################################

    def _uploadFileAsLocation(self, entity, filename):
        # TODO - Change this to internal comment style
        # Given an entity or the id of an entity, upload a filename as the location of that entity.
        # 
        # (deprecated in favor of FileEntities)
        # 
        # Arguments:
        # - `entity`:  an entity (dictionary) or Id of entity whose location you want to set 
        # - `filename`: Name of file to upload
        # 
        # Returns:
        # A dictionary with locations (a list of length 1) and the md5 of the file.
        # compute hash of file to be uploaded
        md5 = utils.md5_for_file(filename)

        # guess mime-type - important for confirmation of MD5 sum by receiver
        (mimetype, enc) = mimetypes.guess_type(filename, strict=False)
        if (mimetype is None):
            mimetype = "application/octet-stream"

        # ask synapse for a signed URL for S3 upload
        headers = { 'sessionToken': self.sessionToken,
                    'Content-Type': 'application/json',
                    'Accept': 'application/json' }

        (_, base_filename) = os.path.split(filename)
        data = {'md5':md5.hexdigest(), 'path':base_filename, 'contentType':mimetype}
        uri = '/entity/%s/s3Token' % id_of(entity)
        response_json = self.restPOST(uri, body=json.dumps(data))
        location_path = response_json['path']

        # PUT file to S3
        headers = { 'Content-MD5' : base64.b64encode(md5.digest()),
                    'Content-Type' : mimetype,
                    'x-amz-acl' : 'bucket-owner-full-control' }
        with open(filename, 'rb') as f:
            response = requests.put(response_json['presignedUrl'], headers=headers, data=f)
        response.raise_for_status()

        # Add location to entity. Path will get converted to a signed S3 URL.
        locations = [{'path': location_path, 'type': 'awss3'}]

        return {'locations':locations, 'md5':md5.hexdigest()}


    def _downloadLocations(self, entity):
        # Download files from Locationable entities.
        # Locationable entities contain a signed S3 URL. These URLs expire after a time, so
        # the entity object passed to this method must have been recently acquired from Synapse.
        # (**deprecated** in favor of FileEntities)
        
        if 'locations' not in entity or len(entity['locations'])==0:
            return entity
        location = entity['locations'][0]  #TODO verify that this doesn't fail for unattached files
        url = location['path']
        parseResult = urlparse.urlparse(url)
        pathComponents = parseResult.path.split('/')
        filename = os.path.join(self.cacheDir, entity['id'] ,pathComponents[-1])
        if os.path.exists(filename):
            #print filename, "cached"
            md5str = None
            #see if the MD5 has previously been computed, and that the cached MD5 was done after the file was created
            if os.path.exists( filename + ".md5" ) and os.path.getmtime(filename + ".md5") > os.path.getmtime(filename):
                if self.debug: print "Using Cached MD5"
                handle = open(filename + ".md5")
                md5str = handle.readline().rstrip()
                handle.close()
            else:
                md5str = utils.md5_for_file(filename).hexdigest()
                handle = open(filename + ".md5", "w")
                handle.write(md5str)
                handle.close()

            if md5str != entity.get('md5', ''):
                if self.debug: print filename, "changed, redownloading"
                utils.download_file(url, filename)
        else:
            if self.debug: print filename, 'downloading...',
            utils.download_file(url, filename)

        entity.path=filename
        if entity['contentType']=='application/zip':
            ## Unpack file
            filepath=os.path.join(os.path.dirname(filename), os.path.basename(filename)+'_unpacked')
            #TODO!!!FIX THIS TO BE PATH SAFE!  DON'T ALLOW ARBITRARY UNZIPING
            z = zipfile.ZipFile(filename, 'r')
            z.extractall(filepath) #WARNING!!!NOT SAFE
            ## TODO fix - adding entries for 'files' and 'cacheDir' into entities causes an error in updateEntity
            entity['cacheDir'] = filepath
            entity['files'] = z.namelist()
        else:
            ## TODO fix - adding entries for 'files' and 'cacheDir' into entities causes an error in updateEntity
            entity['cacheDir'] = os.path.dirname(filename)
            entity['files'] = [os.path.basename(filename)]
        return entity



    ############################################################
    # File handle service calls
    ############################################################

    def _downloadFileEntity(self, entity):
        # Download the file associated with a FileEntity
        
        if 'versionNumber' in entity:
            url = '%s/entity/%s/version/%s/file' % (self.repoEndpoint, id_of(entity), entity['versionNumber'])
        else:
            url = '%s/entity/%s/file' % (self.repoEndpoint, id_of(entity),)
        destDir = os.path.join(self.cacheDir, id_of(entity))

        #create destDir if it does not exist
        try:
            os.makedirs(destDir, mode=0700)
        except OSError as exception:
            if exception.errno != os.errno.EEXIST:
                raise
        return self._downloadFile(url, destDir)


    def _downloadFile(self, url, destDir):
        # Download a file from a URL to a local destination directory

        ## we expect to be redirected to a signed S3 URL
        response = requests.get(url, headers=self.headers, allow_redirects=False)
        if response.status_code in [301,302,303,307,308]:
            url = response.headers['location']

            if self.debug:
                print "_downloadFile: redirect url=", url

            ## if it's a file URL, turn it into a path and return it
            if url.startswith('file:'):
                return utils.file_url_to_path(url, verify_exists=True)

            headers = {'sessionToken':self.sessionToken}
            response = requests.get(url, headers=headers, stream=True)
            response.raise_for_status()
        else:
            response.raise_for_status()

        ##Extract filename from url or header, if it is a Signed S3 URL do...
        if url.startswith('https://s3.amazonaws.com/proddata.sagebase.org'):
            filename = utils.extract_filename(response.headers['content-disposition'])
        else:
            filename = url.split('/')[-1]

        ## stream file to disk
        path = os.path.abspath(os.path.join(destDir, filename))
        with open(path, "wb") as f:
            data = response.raw.read(FILE_BUFFER_SIZE)
            while data:
                f.write(data)
                data = response.raw.read(FILE_BUFFER_SIZE)

        return {
            'path': path,
            'files': [os.path.basename(path)],
            'cacheDir': destDir }


    def _uploadToFileHandleService(self, filename, synapseStore=None):
        # Create and return a fileHandle, by either uploading a local file or
        # linking to an external URL.
        # 
        # synapseStore: store file in Synapse or just a URL
        
        if not filename:
            raise ValueError('No filename given')

        elif utils.is_url(filename):
            ## TODO: implement downloading and storing remote files?  by default??
            # if synapseStore==True:
            #     # download the file locally, then upload it and cache it?
            #     raise Exception('not implemented, yet!')
            # else:
            #     return self._addURLtoFileHandleService(filename)
            return self._addURLtoFileHandleService(filename)

        # For local files, we default to uploading the file unless explicitly instructed otherwise
        else:
            if synapseStore == False:
                return self._addURLtoFileHandleService(filename)
            else:
                return self._chunkedUploadFile(filename)

    def _uploadFileToFileHandleService(self, filepath):
        # Upload a file to the new fileHandle service (experimental)
        # returns a fileHandle which can be used to create a FileEntity or attach to a wiki
           
        #print "_uploadFileToFileHandleService - filepath = " + str(filepath)
        url = "%s/fileHandle" % (self.fileHandleEndpoint,)
        headers = {'Accept': 'application/json', 'sessionToken': self.sessionToken}
        with open(filepath, 'rb') as f:
            response = requests.post(url, files={os.path.basename(filepath): f}, headers=headers)
        response.raise_for_status()

        ## we expect a list of FileHandles of length 1
        fileHandleList = response.json()
        return fileHandleList['list'][0]

    def _addURLtoFileHandleService(self, externalURL):
        # Create a new FileHandle representing an external URL.
        
        fileName = externalURL.split('/')[-1]
        externalURL = utils.as_url(externalURL)
        fileHandle={'concreteType':'org.sagebionetworks.repo.model.file.ExternalFileHandle',
                    'fileName': fileName,
                    'externalURL':externalURL}
        (mimetype, enc) = mimetypes.guess_type(externalURL, strict=False)
        if mimetype:
            fileHandle['contentType'] = mimetype
        return self.restPOST('/externalFileHandle', json.dumps(fileHandle), self.fileHandleEndpoint)

    def _getFileHandle(self, fileHandle):
        # Retrieve a fileHandle from the fileHandle service (experimental).
        
        uri = "/fileHandle/%s" % (id_of(fileHandle),)
        return self.restGET(uri, endpoint=self.fileHandleEndpoint)

    def _deleteFileHandle(self, fileHandle):
        uri = "/fileHandle/%s" % (id_of(fileHandle),)
        self.restDELETE(uri, endpoint=self.fileHandleEndpoint)
        return fileHandle

    def _createChunkedFileUploadToken(self, filepath, mimetype):
        md5 = utils.md5_for_file(filepath)

        chunkedFileTokenRequest = {
            'fileName':os.path.basename(filepath),
            'contentType':mimetype,
            'contentMD5':md5.hexdigest()
        }
        return self.restPOST('/createChunkedFileUploadToken', json.dumps(chunkedFileTokenRequest), endpoint=self.fileHandleEndpoint)

    def _createChunkedFileUploadChunkURL(self, chunkNumber, chunkedFileToken):
        chunkRequest = {'chunkNumber':chunkNumber, 'chunkedFileToken':chunkedFileToken}
        return self.restPOST('/createChunkedFileUploadChunkURL', json.dumps(chunkRequest), endpoint=self.fileHandleEndpoint)

    def _startCompleteUploadDaemon(self, chunkedFileToken, chunkNumbers):
        completeAllChunksRequest = {'chunkNumbers': chunkNumbers,
                                    'chunkedFileToken': chunkedFileToken}
        return self.restPOST('/startCompleteUploadDaemon', json.dumps(completeAllChunksRequest), endpoint=self.fileHandleEndpoint)

    def _completeUploadDaemonStatus(self, status):
        return self.restGET('/completeUploadDaemonStatus/%s' % status['daemonId'], endpoint=self.fileHandleEndpoint)

    def _chunkedUploadFile(self, filepath, chunksize=CHUNK_SIZE, verbose=False, progress=True):
        # Upload a file to be stored in Synapse, dividing large files into chunks.
        # 
        # filepath: the file to be uploaded
        # chunksize: chop the file into chunks of this many bytes. The default value is
        #            5MB, which is also the minimum value.
        # 
        # returns an S3FileHandle
        
        if chunksize < 5*MB:
            raise ValueError('Minimum chunksize is 5 MB.')
        if filepath is None or not os.path.exists(filepath):
            raise ValueError('File not found: ' + str(filepath))
    
        old_debug = self.debug
        if verbose=='debug':
            self.debug = True

        ## start timing
        start_time = time.time()

        try:
            i = 0

            # guess mime-type - important for confirmation of MD5 sum by receiver
            (mimetype, enc) = mimetypes.guess_type(filepath, strict=False)
            if (mimetype is None):
                mimetype = "application/octet-stream"

            ## S3 wants 'content-type' and 'content-length' headers. S3 doesn't like
            ## 'transfer-encoding': 'chunked', which requests will add for you, if it
            ## can't figure out content length. The errors given by S3 are not very
            ## informative:
            ## If a request mistakenly contains both 'content-length' and
            ## 'transfer-encoding':'chunked', you get [Errno 32] Broken pipe.
            ## If you give S3 'transfer-encoding' and no 'content-length', you get:
            ##   501 Server Error: Not Implemented
            ##   A header you provided implies functionality that is not implemented
            headers = { 'Content-Type' : mimetype}

            ## get token
            token = self._createChunkedFileUploadToken(filepath, mimetype)
            if verbose: sys.stderr.write('\n\ntoken= ' + str(token) + '\n')

            if progress:
                sys.stdout.write('.')
                sys.stdout.flush()

            ## define the retry policy for uploading chunks
            with_retry = RetryRequest(
                retry_status_codes=[502,503],
                retry_errors=['We encountered an internal error. Please try again.'],
                retries=4, wait=1, back_off=2, verbose=verbose,
                tag='S3 put RetryRequest')

            with open(filepath, 'rb') as f:
                for chunk in utils.chunks(f, chunksize):
                    i += 1
                    if verbose: sys.stderr.write('\nChunk %d\n' % i)

                    ## get the signed S3 URL
                    url = self._createChunkedFileUploadChunkURL(i, token)
                    if verbose: sys.stderr.write('url= ' + str(url) + '\n')
                    if progress:
                        sys.stdout.write('.')
                        sys.stdout.flush()

                    ## PUT the chunk to S3
                    response = with_retry(requests.put)(url, data=chunk, headers=headers)
                    response.raise_for_status()
                    if progress:
                        sys.stdout.write(',')
                        sys.stdout.flush()

                    ## Is requests closing response stream? Let's make sure:
                    ## "Note that connections are only released back to
                    ##  the pool for reuse once all body data has been
                    ##  read; be sure to either set stream to False or
                    ##  read the content property of the Response object."
                    ## see: http://docs.python-requests.org/en/latest/user/advanced/#keep-alive
                    try:
                        if response:
                            throw_away = response.content
                    except Exception as ex:
                        sys.stderr.write('error reading response: '+str(ex))

            status = self._startCompleteUploadDaemon(chunkedFileToken=token, chunkNumbers=[a+1 for a in range(i)])

            ## poll until concatenating chunks is complete
            while (status['state']=='PROCESSING'):
                if progress:
                    sys.stdout.write('!')
                    sys.stdout.flush()
                time.sleep(CHUNK_UPLOAD_POLL_INTERVAL)
                status = self._completeUploadDaemonStatus(status)
                if verbose: sys.stderr.write('status= ' + str(status) + '\n')
                #sys.stderr.write(str(status['runTimeMS']) + '\t' + str(status['percentComplete']) + '\n')

            if progress:
                sys.stdout.write('!\n')
                sys.stdout.flush()

            if status['state']=='FAILED':
                raise Exception(status['errorMessage'])

            ## return a fileHandle
            fileHandle = self._getFileHandle(status['fileHandleId'])

            ## print timing information
            if progress: sys.stdout.write("Upload completed in %s.\n" % utils.format_time_interval(time.time()-start_time))

            return fileHandle
        finally:
            self.debug = old_debug


    ############################################################
    # Summary methods
    ############################################################

    def _traverseTree(self, id, name=None, version=None):
<<<<<<< HEAD
        children =  self.query("select id, versionNumber, name from entity where entity.parentId=='%s'" %id)
        count=children['totalNumberOfResults']
=======
        """Creates a tree of id's, versions, and names contained by the given entity of id
        
        Arguments:
            id: Entity to query for
        """
        children = self.chunkedQuery("select id, versionNumber, name from entity where entity.parentId=='%s'" % id)
        output = []
        output.append({               'name' : name, \
                       'targetVersionNumber' : version, \
                                  'targetId' : id, \
                                   'records' : [] })
        count = 0
        for entity in children:
            count += 1
            output[-1]['records'].extend( \
                    self._traverseTree(entity['entity.id'], \
                                       entity['entity.name'], \
                                       entity['entity.versionNumber']))
>>>>>>> f6969d16
        print id, count, name
        if count == 0:
            del output[-1]['records']
            del output[-1]['name'] 
        return output

    def _flattenTree2Groups(self,tree, level=0, out=[]):
        # Converts a complete tree to 2 levels corresponding to json schema of summary
        # 
        # Arguments:
        # - `tree`: json object representing entity organizion as output from _traverseTree
        if level==0:  #Move direct entities to subgroup "Content"
            #I am so sorry!  This is incredibly inefficient but I had no time to think through it.
            contents = [group for group in tree if not group.has_key('records')]
            tree.append({'name':'Content', 'records':contents, 'targetId':'', 'targetVersionNumber':''})
            for i in sorted([i for i, group in enumerate(tree) if not group.has_key('records')], reverse=True):
                tree.pop(i)

            #tree=[group for i, group in enumerate(tree) if i not in contents]
            self.printEntity(tree)
            print "============================================"
        
        for i, group in enumerate(tree):
            if group.has_key('records'): #Means that it has subrecords
                self._flattenTree2Groups(group['records'], level+1, out)
            else:
                out.append({'entityReference':group})
            if level==0:
                del group['targetId']
                del group['targetVersionNumber']
                group['records']=out
                out=list()

    def createSnapshotSummary(self, id, name='summary', description=None, groupBy=None ):
        """
        Traverses all sub-Entities of the given Entity 
        and creates a summary object within the given Entity.
        :param id:          Id of Entity to traverse to create Entity 
        :param name:        Name of created summary Entity
        :param description: Description of created Entity
        """
        print "hello"
        tree=self._traverseTree(id)[0]['records']
        print self.printEntity(tree)
        
        #TODO: Instead of doing a flatten just by the default hierarchy structure I should be 
        #using an external group-by parameter that determines weather by what property of structure
        # to group by.
        self._flattenTree2Groups(tree)
        self.printEntity(tree)
        self.createEntity({'name': name,
                           "description": description,
                           "entityType": "org.sagebionetworks.repo.model.Summary", 
                           "groups": tree,
                           "parentId": id})



    ############################################################
    # CRUD for Evaluations
    ############################################################

    def getEvaluation(self, id):
        """Gets an Evaluation object from Synapse."""
        
        evaluation_id = id_of(id)
        uri=Evaluation.getURI(id)
        return Evaluation(**self.restGET(uri))


<<<<<<< HEAD
    def submit(self, evaluation, entity, name=''):
        """
        Submit an Entity for evaluation by an evaluator.
        
        :param entity:     The Entity containing the Submission
        :param evaluation: Evaluation board to submit to
=======
    def submit(self, evaluation, entity, name=None):
        """submit an Entity for evaluation by evaluator
>>>>>>> f6969d16
        
        :returns: A Submission object
        """

        evaluation_id = id_of(evaluation)
        if not 'versionNumber' in entity:
            entity = self.get(entity)    
        entity_version = entity['versionNumber']
        entity_id = entity['id']

        name = entity['name'] if (name is None and 'name' in entity) else None
        submission =  {'evaluationId':evaluation_id, 'entityId':entity_id, 'name':name, 
                       'versionNumber': entity_version}
        return Submission(**self.restPOST('/evaluation/submission?etag=%s' %entity.etag, 
                                        json.dumps(submission)))


    def addEvaluationParticipant(self, evaluation, userId=None):
        """
        Adds a participant to an Evaluation.

        :param evaluation: An Evaluation object or Evaluation ID
        :param userId:     The prinicipal ID of the participant.
                           If not supplied, uses your ID
        """
        
        evaluation_id = id_of(evaluation)
        userId=self.getUserProfile()['ownerId'] if userId==None else userId
        self.restPOST('/evaluation/%s/participant/%s'  %(evaluation_id, userId), {})


    def getSubmissions(self, evaluation, status=None):
        """
        TODO_Sphinx
        
        :param evaluation: Evaluation board to get submissions from.
        :param status:     Get submissions that have specific status 
                           one of {OPEN, CLOSED, SCORED, INVALID}
                           
        :returns: A generator over all Submissions for an Evaluation, 
                  optionally filters Submissions for a specified status.
                  
        Example::
        
            for submission in syn.getEvaluationSubmissions(1234567):
                print submission['entityId']
        """
        
        evaluation_id = evaluation['id'] if 'id' in evaluation else str(evaluation)

        result_count = 0
        limit = 20
        offset = 0 - limit
        max_results = 1000 ## gets updated later
        submissions = []

        while result_count < max_results:
            ## if we're out of results, do a(nother) REST call
            if result_count >= offset + len(submissions):
                offset += limit
                if status != None:
                    if status not in ['OPEN', 'CLOSED', 'SCORED', 'INVALID']:
                        raise Exception('status may be one of {OPEN, CLOSED, SCORED, INVALID}')
                    uri = "/evaluation/%s/submission/all?status=%s&limit=%d&offset=%d" %(evaluation_id, 
                                                                                         status, limit, 
                                                                                         offset)
                else:
                    uri = "/evaluation/%s/submission/all?limit=%d&offset=%d" %(evaluation_id, limit, 
                                                                               offset)
                page_of_submissions = self.restGET(uri)
                max_results = page_of_submissions['totalNumberOfResults']
                submissions = page_of_submissions['results']
                if len(submissions)==0:
                    return

            i = result_count - offset
            result_count += 1
            yield Submission(**submissions[i])


    def getOwnSubmissions(self, evaluation):
        """
        TODO_Sphinx - Not implemented yet
        """
        
        #TODO implement this if this is really usefull?
        pass


    def getSubmission(self, id):
        """Gets a Submission object."""
        
        submission_id = id_of(id)
        uri=SubmissionStatus.getURI(submission_id)
        return Submission(**self.restGET(uri))


    def getSubmissionStatus(self, submission):
        """
        Downloads the status of a Submission.
        
        :param submission: The Submission to lookup
        
        :returns: A SubmissionStatus object
        """
        submission_id = id_of(submission)
        uri=SubmissionStatus.getURI(submission_id)
        val=self.restGET(uri)
        return SubmissionStatus(**val)


            

    ############################################################
    # CRUD for Wikis
    ############################################################

    def getWiki(self, owner, subpageId=None):
        """Gets a Wiki object from Synapse."""
        owner_type = utils.guess_object_type(owner)
        if subpageId:
            uri = '/%s/%s/wiki/%s' % (owner_type, id_of(owner), id_of(subpageId))
        else:
            uri = '/%s/%s/wiki' % (owner_type, id_of(owner))
        wiki = self.restGET(uri)
        wiki['owner'] = owner
        return Wiki(**wiki)
        

    def getWikiHeaders(self, owner):
        """Retrieves the the header of all Wiki's belonging to the owner."
        
        :param owner: An Evaluation or Entity
        
        :returns: TODO_Sphinx
        """
        owner_type = utils.guess_object_type(owner)
        uri = '/%s/%s/wikiheadertree' % (owner_type, id_of(owner),)
        return self.restGET(uri)

    #Need to test functionality of this
    # def _downloadWikiAttachment(self, owner, wiki, filename, dest_dir=None, owner_type=None):
    #     # Download a file attached to a wiki page
    #     if not owner_type:
    #         owner_type = utils.guess_object_type(owner)
    #     url = "%s/%s/%s/wiki/%s/attachment?fileName=%s" % (self.repoEndpoint, owner_type, id_of(owner), id_of(wiki), filename,)
    #     return self._downloadFile(url, dest_dir)

    ##Superseded by getWiki
    # def _createWiki(self, owner, title, markdown, attachmentFileHandleIds=None, owner_type=None):
    #     # Create a new wiki page for an Entity (experimental).
    #     # parameters:
    #     # owner -- the owner object (entity, competition, evaluation) with which the new wiki page will be associated
    #     # markdown -- the contents of the wiki page in markdown
    #     # attachmentFileHandleIds -- a list of file handles or file handle IDs
    #     # owner_type -- entity, competition, evaluation, can usually be automatically inferred from the owner object
    # 
    #     if not owner_type:
    #         owner_type = utils.guess_object_type(owner)
    #     uri = '/%s/%s/wiki' % (owner_type, id_of(owner),)
    #     wiki = {'title':title, 'markdown':markdown}
    #     if attachmentFileHandleIds:
    #         wiki['attachmentFileHandleIds'] = attachmentFileHandleIds
    #     return self.restPOST(uri, body=json.dumps(wiki))


    ############################################################
    # CRUD for Entities (properties)
    ############################################################

    def _getEntity(self, entity, version=None):
        # Get an entity from Synapse.
        # entity: a Synapse ID, a dictionary representing an entity or a Synapse Entity object
        # returns a dictionary representing an entity, specifically it's properties
        
        uri = '/entity/'+id_of(entity)
        if version:
            uri += '/version/%d' % version
        return self.restGET(uri=uri)

    def _createEntity(self, entity):
        # Create a new entity in Synapse.
        # entity: a dictionary representing an entity or a Synapse Entity object
        # returns a dictionary representing an entity, specifically it's properties
        
        if self.debug: print "\n\n~~~ creating ~~~\n" + json.dumps(get_properties(entity), indent=2)
        return self.restPOST(uri='/entity', body=json.dumps(get_properties(entity)))

    def _updateEntity(self, entity, incrementVersion=True, versionLabel=None):
        # Update an existing entity in Synapse.
        # entity: a dictionary representing an entity or a Synapse Entity object
        # returns a dictionary representing an entity, specifically it's properties
        
        uri = '/entity/%s' % id_of(entity)

        if is_versionable(entity):
            if incrementVersion:
                uri += '/version'
                if 'versionNumber' in entity:
                    entity['versionNumber'] += 1
                    if 'versionLabel' in entity:
                        entity['versionLabel'] = str(entity['versionNumber'])

        if versionLabel:
            entity['versionLabel'] = str(versionLabel)

        if self.debug: print "\n\n~~~ updating ~~~\n" + json.dumps(get_properties(entity), indent=2)
        return self.restPUT(uri=uri, body=json.dumps(get_properties(entity)))

    def _findEntityIdByNameAndParent(self, name, parent=ROOT_ENTITY):
        # Find an entity given its name and parent or parentId
        
        qr = self.query('select * from entity where name=="%s" and parentId=="%s"' % (name, id_of(parent),))
        if qr.get('totalNumberOfResults',None) == 1:
            return qr['results'][0]['entity.id']
        else:
            return None


    ############################################################
    # Low level Rest calls
    ############################################################
    @STANDARD_RETRY_REQUEST
    def restGET(self, uri, endpoint=None, **kwargs):
        """
        Performs a REST GET operation to the Synapse server.
        
        :param uri:      URI on which get is performed
        :param endpoint: Server endpoint, defaults to self.repoEndpoint
        :param kwargs:   Any other arguments taken by a `requests <http://docs.python-requests.org/en/latest/>`_ method

        :returns: JSON encoding of response
        """
        if endpoint==None:
            endpoint=self.repoEndpoint    
        response = requests.get(endpoint+uri, headers=self.headers, **kwargs)
        self._storeTimingProfile(response)
        if self.debug:
            utils.debug_response(response)
        try:
            response.raise_for_status()
        except:
            sys.stderr.write(response.content+'\n')
            raise
        return response.json()
     
    @STANDARD_RETRY_REQUEST
    def restPOST(self, uri, body, endpoint=None, **kwargs):
        """
        Performs a REST POST operation to the Synapse server.
        
        :param uri:      URI on which get is performed
        :param endpoint: Server endpoint, defaults to self.repoEndpoint
        :param body:     The payload to be delivered 
        :param kwargs:   Any other arguments taken by a `requests <http://docs.python-requests.org/en/latest/>`_ method

        :returns: JSON encoding of response

        """
        if endpoint==None:
            endpoint=self.repoEndpoint    
        response = requests.post(endpoint + uri, data=body, headers=self.headers, **kwargs)
        if self.debug:
            utils.debug_response(response)
        try:
            response.raise_for_status()
        except:
            sys.stderr.write(response.content+'\n')
            raise

        if response.headers.get('content-type',None) == 'application/json':
            return response.json()
        # 'content-type': 'text/plain;charset=ISO-8859-1'
        return response.text

    @STANDARD_RETRY_REQUEST
    def restPUT(self, uri, body=None, endpoint=None, **kwargs):
        """
        Performs a REST PUT operation to the Synapse server.
        
        :param uri:      URI on which get is performed
        :param endpoint: Server endpoint, defaults to self.repoEndpoint
        :param body:     The payload to be delivered 
        :param kwargs:   Any other arguments taken by a `requests <http://docs.python-requests.org/en/latest/>`_ method

        :returns: JSON encoding of response
        """
        if endpoint==None:
            endpoint=self.repoEndpoint    
        response = requests.put(endpoint + uri, data=body, headers=self.headers, **kwargs)
        if self.debug:
            utils.debug_response(response)
        try:
            response.raise_for_status()
        except:
            sys.stderr.write(response.content+'\n')
            raise
            
        if response.headers.get('content-type',None) == 'application/json':
            return response.json()
        return response.text

    @STANDARD_RETRY_REQUEST
    def restDELETE(self, uri, endpoint=None, **kwargs):
        """
        Performs a REST DELETE operation to the Synapse server.
        
        :param uri:      URI of resource to be deleted
        :param endpoint: Server endpoint, defaults to self.repoEndpoint
        :param kwargs:   Any other arguments taken by a `requests <http://docs.python-requests.org/en/latest/>`_ method

        """
        if endpoint==None:
            endpoint=self.repoEndpoint    
        response = requests.delete(endpoint+uri, headers=self.headers, **kwargs)
        if self.debug:
            utils.debug_response(response)
        try:
            response.raise_for_status()
        except:
            sys.stderr.write(response.content+'\n')
            raise

<|MERGE_RESOLUTION|>--- conflicted
+++ resolved
@@ -1,9 +1,24 @@
+"""
+******
+Client
+******
+
+.. autoclass:: synapseclient.Synapse
+   :members:
+   
+~~~~~~~~~~~~~~~~
+More information
+~~~~~~~~~~~~~~~~
+
+`Synapse API's <https://sagebionetworks.jira.com/wiki/display/PLFM/Synapse+REST+APIs>`_
+
+"""
+
 import ConfigParser
 import collections
 import os
 import re
 import json
-import re
 import base64
 import urllib
 import urlparse
@@ -458,21 +473,6 @@
         Creates a new Entity or updates an existing Entity, 
         uploading any files in the process.
 
-<<<<<<< HEAD
-        :params obj:      A Synapse Entity, Evaluation, or Wiki
-        :params used:     The Entity, Synapse ID, or URL 
-                          used to create the object
-        :params executed: The Entity, Synapse ID, or URL 
-                          representing code executed to create the object
-        :params activity: Activity object specifying the user's provenance
-
-        :returns: A Synapse Entity, Evaluation, or Wiki
-        """
-
-        # store(entity, used, executed, activityName=None, 
-        #               activityDescription=None, createOrUpdate=T, forceVersion=T, isRestricted=F)
-        # store(entity, activity, createOrUpdate=T, forceVersion=T, isRestricted=F)
-=======
         :param obj:                 A Synapse Entity, Evaluation, or Wiki
         :param used:                The Entity, Synapse ID, or URL 
                                     used to create the object
@@ -482,13 +482,11 @@
         :param activityName:        TODO_Sphinx. 
         :param activityDescription: TODO_Sphinx. 
         :param createOrUpdate:      TODO_Sphinx.  Defaults to True. 
-        :param forceVersion:        Not used, but defaults to True. 
-        :param isRestricted:        Not used, but defaults to False. 
 
         :returns: A Synapse Entity, Evaluation, or Wiki
         """
-        
->>>>>>> f6969d16
+
+        
         createOrUpdate = kwargs.get('createOrUpdate', True)
         forceVersion = kwargs.get('forceVersion', True)
         isRestricted = kwargs.get('isRestricted', False)
@@ -505,10 +503,6 @@
                 
             except requests.exceptions.HTTPError as err:
                 # If already present and we want to update attempt to get the object content
-<<<<<<< HEAD
-                # If already present and we want to update attempt to get the object content
-=======
->>>>>>> f6969d16
                 # TODO remove status code 500 after PLFM-1905 goes in to production
                 if createOrUpdate and (err.response.status_code==500 or err.response.status_code==409):
                     newObj = self.restGET(obj.getByNameURI(obj.name))
@@ -891,14 +885,10 @@
     def query(self, queryStr):
         """
         Query for Synapse entities.  
-<<<<<<< HEAD
-        See `in-depth documentation <https://sagebionetworks.jira.com/wiki/display/PLFM/Repository+Service+API#RepositoryServiceAPI-QueryAPI>`_.
-=======
         **To be replaced with :py:func:`synapseclient.Synapse.chunkedQuery`**
         See `in-depth documentation <https://sagebionetworks.jira.com/wiki/display/PLFM/Repository+Service+API#RepositoryServiceAPI-QueryAPI>`_.
         
         :returns: A JSON object containing an array of query results
->>>>>>> f6969d16
 
         Example::
         
@@ -1527,10 +1517,6 @@
     ############################################################
 
     def _traverseTree(self, id, name=None, version=None):
-<<<<<<< HEAD
-        children =  self.query("select id, versionNumber, name from entity where entity.parentId=='%s'" %id)
-        count=children['totalNumberOfResults']
-=======
         """Creates a tree of id's, versions, and names contained by the given entity of id
         
         Arguments:
@@ -1549,7 +1535,6 @@
                     self._traverseTree(entity['entity.id'], \
                                        entity['entity.name'], \
                                        entity['entity.versionNumber']))
->>>>>>> f6969d16
         print id, count, name
         if count == 0:
             del output[-1]['records']
@@ -1620,17 +1605,12 @@
         return Evaluation(**self.restGET(uri))
 
 
-<<<<<<< HEAD
-    def submit(self, evaluation, entity, name=''):
+    def submit(self, evaluation, entity, name=None):
         """
         Submit an Entity for evaluation by an evaluator.
         
         :param entity:     The Entity containing the Submission
         :param evaluation: Evaluation board to submit to
-=======
-    def submit(self, evaluation, entity, name=None):
-        """submit an Entity for evaluation by evaluator
->>>>>>> f6969d16
         
         :returns: A Submission object
         """
