--- conflicted
+++ resolved
@@ -2278,15 +2278,10 @@
             # Delete all old invitations
             for invite in open_invites_to_user:
                 self._delete_membership_invitation(invite['id'])
-<<<<<<< HEAD
             return self.send_membership_invitation(teamid, inviteeId=inviteeId,
                                                    inviteeEmail=inviteeEmail,
                                                    message=message)
-        # Return None if no invite is sent.  Should an error should be thrown?
-=======
-            return self.send_membership_invitation(teamid, **kwargs)
         # Return None if no invite is sent.
->>>>>>> 90047a87
         return None
 
     def submit(self, evaluation, entity, name=None, team=None, silent=False, submitterAlias=None, teamName=None):
