--- conflicted
+++ resolved
@@ -47,11 +47,7 @@
 import synapseclient.exceptions as exceptions
 from synapseclient.exceptions import *
 from synapseclient.version_check import version_check
-<<<<<<< HEAD
-from synapseclient.utils import id_of, get_properties, KB, MB, _is_json, _extract_synapse_id_from_query
-=======
-from synapseclient.utils import id_of, get_properties, KB, MB, _is_json, nchunks, get_chunk
->>>>>>> 6efcfb0d
+from synapseclient.utils import id_of, get_properties, KB, MB, _is_json, _extract_synapse_id_from_query, nchunks, get_chunk
 from synapseclient.annotations import from_synapse_annotations, to_synapse_annotations
 from synapseclient.annotations import to_submission_status_annotations, from_submission_status_annotations
 from synapseclient.activity import Activity
@@ -1907,7 +1903,7 @@
                     #  read the content property of the Response object."
                     # see: http://docs.python-requests.org/en/latest/user/advanced/#keep-alive
                     try:
-                        if 'response' in locals() and response is not None:
+                        if response is not None:
                             throw_away = response.content
                     except Exception as ex:
                         warnings.warn('error reading response: '+str(ex))
